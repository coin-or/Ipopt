/**
\page INSTALL Installing %Ipopt

\tableofcontents

The following sections describe the installation procedures on
UNIX/Linux, Mac OS X, and Windows systems.

The configuration script and Makefiles in the \Ipopt
distribution have been created using GNU's autoconf and automake.
In general, you can see the list of options and variables that can be
set for the configure script by typing `configure --help`.
<!-- TODO Also, the
[generic COIN-OR help pages](https://projects.coin-or.org/CoinHelp)
are a valuable resource of information. -->


\section COINBREW Quick Start: Using CoinBrew

On sufficiently prepared systems, a quick way to build and install \Ipopt
is to get the coinbrew script from https://coin-or.github.io/coinbrew/
and running

    /path/to/coinbrew fetch Ipopt --no-prompt
    /path/to/coinbrew build Ipopt --prefix=/dir/to/install --test --no-prompt --verbosity=3
    /path/to/coinbrew install Ipopt --no-prompt

The coinbrew script will take care of building and installing the
dependencies ASL and Mumps before building \Ipopt.
To use HSL sources, change to the `ThirdParty/HSL` directory created by
`coinbrew fetch` and follow the download instructions (i.e., skip the build step)
from \ref DOWNLOAD_HSL. Then proceed with the `coinbrew build` step.

More details on using coinbrew can be found at the instructions on
[Getting Started with the COIN-OR Optimization Suite](https://coin-or.github.io/user_introduction).

If these commands fail or this build is not sufficient, the following sections
and the help of coinbrew should be studied.

\section SYSTEMPACKAGES Getting System Packages (Compilers, ...)

\subsection SYSTEMPACKAGES_LINUX Linux distributions

Many Linux distributions will come with all necessary tools. All you
should need to do is check the compiler versions. On a Debian-based
distribution, you can obtain all necessary tools with the following
command:

    sudo apt-get install gcc g++ gfortran git patch wget pkg-config liblapack-dev libmetis-dev

Replace apt-get with your relevant package manager, e.g. `dnf` for
RedHat-based distributions, `pacman` for Arch, etc. The g++ and gfortran
compilers may need to be specified respectively as `gcc-c++` and
`gcc-gfortran` with some package managers.

\subsection SYSTEMPACKAGES_MAC Mac OS X

You need either the [Xcode Command Line Tools](https://developer.apple.com/downloads)
or a community alternative such as Homebrew to install the GNU compilers:

    brew update
    brew install bash gcc
    brew link --overwrite gcc

Further, pkg-config is required, which can be installed via Homebrew by

    brew install pkg-config

If you have Xcode installed, the Command Line Tools are available under
Preferences, Downloads. These items unfortunately do not come with a Fortran
compiler, but you can get gfortran from
http://gcc.gnu.org/wiki/GFortranBinaries#MacOS.
In the past, we have been able to compile \Ipopt using default Xcode
versions of gcc and g++ and a newer version of gfortran from this link,
but consistent version numbers may be an issue in future cases.

If you intend to use \ref DOWNLOAD_MUMPS "MUMPS" or one of the DOWNLOAD_HSL "HSL linear solvers",
then they may profit from an installation of METIS.
This can be accomplished via

    brew install metis

\subsection SYSTEMPACKAGES_MSYS Windows with MSYS2/MinGW

For Windows, one can compile \Ipopt under MSYS2/MinGW, which is a
light-weight UNIX-like environment for Windows.

MSYS2/MinGW can be obtained from <https://www.msys2.org/>.
After installation, a number of additional packages need to be installed:

    pacman -S binutils diffutils git grep make patch pkg-config

(I might have forgotten something.)
If you also want to use GNU compilers, then install them, too:

    pacman -S mingw-w64-x86_64-gcc mingw-w64-x86_64-gfortran

When using MinGW, it is convenient to install MinGW's Lapack and METIS as well:

    pacman -S mingw-w64-x86_64-lapack mingw-w64-x86_64-metis

To use MSYS2/MinGW to compile \Ipopt with native MSVC/Intel compilers,
the basic version MSYS2 version without MinGW is sufficient.
To use the GNU compilers, MinGW is required.

If you want to use the native MSVC or Intel compiler, you need to make sure
that environment variables are setup for the compilers.
One way is to create a shell script that executes the batch files that
are provided by Microsoft and Intel for this purpose before starting MSYS2.
For using MSVC, this script may have a form similar to

    set MSYS2_PATH_TYPE=inherit
    call "C:\Program Files (x86)\Microsoft Visual Studio 14.0\VC\vcvarsall.bat"
    C:\msys64\msys2.exe
    exit 0

For using Intel C/C++ and Fortran compilers, the 2nd line may be replaced
by something like

    call "C:\Program Files (x86)\IntelSWTools\compilers_and_libraries\windows\bin\ipsxe-comp-vars.bat" intel64 vs2017

You might have to search around a bit. The important thing is that,
after your change, you can type `cl` and it finds the Microsoft C++ compiler
and, if installed, you can type `ifort` and it finds the Intel Fortran compiler.

\note The build systems of \Ipopt by default first looks for GCC and Clang
before the Intel and MS compilers. To disable this, specify the flag
`--enable-msvc` as argument to configure below.

\section EXTERNALCODE Download, build, and install dependencies

\Ipopt uses a few external packages that are not included
in the \Ipopt source code distribution, for example ASL (the
AMPL Solver Library if you want to compile the \Ipopt AMPL
solver executable), Blas, Lapack.

\Ipopt also requires at least one linear solver for sparse
symmetric indefinite matrices. There are different possibilities, see
below. **It is important to keep in mind that usually
the largest fraction of computation time in the optimizer is spent for
solving the linear system, and that your choice of the linear solver
impacts \Ipopt's speed and robustness. It might be
worthwhile to try different linear solver to experiment with what is
best for your application.**

Since this third party software is released under different licenses
than \Ipopt, we cannot distribute their code together with
the \Ipopt packages and have to ask you to go through the
hassle of obtaining it yourself. Keep in mind that it is still your responsibility
to ensure that your downloading and usage of the third party components
conforms with their licenses.

For a number of dependencies, COIN-OR provides specialized build systems
that produce libraries which are easy to use with the build system of \Ipopt.
Some of the specialized build systems also come with a script that makes it
easy to download the code using `wget` (or `curl` on Mac OS X). If these
tools are not available on your system, please read the appropriate
`INSTALL.*` file for alternative instructions.

\subsection EXTERNALCODE_ASL ASL (Ampl Solver Library)

Note that you only need to obtain the ASL if you intend to use
\Ipopt from AMPL. It is not required if you want to specify
your optimization problem in a programming language (e.g., C++, C, or
Fortran).

The COIN-OR Tools project [ThirdParty-ASL](https://github.com/coin-or-tools/ThirdParty-ASL/)
can be used to download the ASL code and build an ASL library that is
recognized by Ipopt.
To do so, execute

    git clone https://github.com/coin-or-tools/ThirdParty-ASL.git
    cd ThirdParty-ASL
    ./get.ASL
    ./configure
    make
    sudo make install

\subsection EXTERNALCODE_LINALG BLAS and LAPACK

\Ipopt's build system tries to find an installation of BLAS and LAPACK
in your system.
On Ubuntu, such libraries can be made available by installing liblapack-dev.
Other Linux distributions typically also offer a way to install Blas and
Lapack via its package manager.
On Mac OS X, \Ipopt's build system should pick up the Blas and Lapack
from the Accelerate framework.

\note It is **highly recommended that you obtain an efficient
implementation of the BLAS and LAPACK library**, tailored to your hardware;
Section \ref PREREQUISITES lists a few options.
For instance, to have configure pick up a local installation of
[ATLAS](http://math-atlas.sourceforge.net) in $HOME/lib, one would use
the `--with-lapack` flag when running `configure` (see \ref COMPILEINSTALL):
\verbatim
./configure --with-lapack="-L$HOME/lib -lf77blas -lcblas -latlas"
\endverbatim
The configure script already tries to find Intel MKL libraries on some
systems. If that fails, e.g., because the libraries are not available
in a standard search path, then also use the `--with-lapack` flag to
explictly state what flags are necessary to use MKL, e.g.,
\verbatim
./configure --with-lapack="-L${MKLROOT}/lib/intel64 -Wl,--no-as-needed -lmkl_intel_lp64 -lmkl_sequential -lmkl_core -lm"
\endverbatim

\subsection DOWNLOAD_HSL HSL (Harwell Subroutines Library)

There are two versions of HSL available:

- HSL Archive:   contains outdated codes that are freely available for personal
    commercial or non-commercial usage. Note that you may not
    redistribute these codes in either source or binary form without
    purchasing a licence from the authors. This version includes MA27,
    MA28, and MC19.

- HSL Full:   contains more modern codes that are freely available for academic
    use only. This version includes the codes from the HSL Archive and
    additionally MA57, HSL_MA77, HSL_MA86, and HSL_MA97.
    \Ipopt supports the HSL Full codes from 2013 and later.

To obtain the HSL code, you can follow the following steps:

1.  Go to <http://hsl.rl.ac.uk/ipopt>.

2.  Choose whether to download either the Archive code or the HSL Full
    code. To download, select the relevant "source" link.

3.  Follow the instructions on the website, read the license, and submit
    the registration form.

4.  Wait for an email containing a download link (this should take no
    more than one working day).

You may either:

-   Compile the HSL code via the COIN-OR Tools project
    [ThirdParty-HSL](https://github.com/coin-or-tools/ThirdParty-HSL)
    See the instructions below.

-   Compile the HSL code separately either before or after the
    \Ipopt code and use the shared library loading
    mechanism. See the documentation distributed with the HSL package
    for information on how to do so.

To compile the HSL code via the COIN-OR Tools project
[ThirdParty-HSL](https://github.com/coin-or-tools/ThirdParty-HSL), run

    git clone https://github.com/coin-or-tools/ThirdParty-HSL.git
    cd ThirdParty-HSL

Now unpack the HSL sources archive, move and rename the resulting directory
so that it becomes `ThirdParty-HSL/coinhsl`.
Then, in `ThirdParty-HSL`, configure, build, and install the HSL sources:

    ./configure
    make
    sudo make install

\attention The build system of Ipopt currently requires that MA27 is part
of a HSL library, if a HSL library is provided.

\note Whereas it is essential to have at least one linear solver, the
package MC19 could be omitted (with the consequence that you cannot use
this method for scaling the linear systems arising inside the
\Ipopt algorithm). By default, MC19 is only used to scale
the linear system when using one of the HSL solvers, but it can also be
switched on for other linear solvers (which usually have internal
scaling mechanisms). Further, also the package MA28 can be omitted,
since it is used only in the experimental dependency detector, which is
not used by default.

\note If you are an academic or a student, we recommend you download the
HSL Full package as this ensures you have access to the full range of
solvers. MA57 can be considerably faster than MA27 on some problems.

\note If you have a precompiled library containing the HSL
codes, you can specify the directory containing the `CoinHslConfig.h`
header file and the linker flags for this library with the
flags `--with-hsl-cflags` and `--with-hsl-lflags` flags, respectively,
when running `configure` of \Ipopt  (see \ref COMPILEINSTALL).

\note The linear solvers MA57, HSL_MA77, HSL_MA86, HSL_MA97 can
make use of the matrix ordering algorithms implemented in
[METIS](http://glaros.dtc.umn.edu/gkhome/metis/metis/overview).
ThirdParty-HSL will look automatically for a METIS installation in your
system and should work with both METIS 4 and METIS 5.

\subsection DOWNLOAD_MUMPS MUMPS Linear Solver

You can also use the (public domain) sparse linear solver MUMPS. Please
visit the [MUMPS home page](http://mumps.enseeiht.fr/) for more
information about the solver. MUMPS is provided as Fortran 90 and C
source code. You need to have a Fortran 90 compiler (e.g., the
GNU compiler gfortran) to be able to use it.

The COIN-OR Tools project [ThirdParty-Mumps](https://github.com/coin-or-tools/ThirdParty-Mumps)
can be used to download the MUMPS 4.10.0 code and build a MUMPS library
that is recognized by Ipopt.
To do so, execute

    git clone https://github.com/coin-or-tools/ThirdParty-Mumps.git
    cd ThirdParty-Mumps
    ./get.Mumps
    ./configure
    make
    sudo make install

\note MUMPS will perform better if the matrix ordering algorithms implemented
in [METIS](http://glaros.dtc.umn.edu/gkhome/metis/metis/overview) are
available on the system.

\note MUMPS uses internally a fake implementation of MPI. If you are
using \Ipopt within an MPI program together with MUMPS, the
code will not run. You will have to modify the MUMPS sources so that the
MPI symbols inside the MUMPS code are renamed.

\note Branch mumps5 of project ThirdParty-Mumps can be used to build a
a library of MUMPS 5.2.x that is usable with \Ipopt. However, initial
experiments on the CUTEst testset have shown that performance with MUMPS
5.2.x is worse than with Mumps 4.10.0 on average.

To compile \Ipopt with a precompiled MUMPS library, you need to specify
the `-I` flag to have the compiler find the directory containing the
MUMPS header files with the `--with-mumps-cflags` flag of \Ipopt's configure,
e.g.,
\verbatim
--with-mumps-cflags="-I$HOME/MUMPS/include"
\endverbatim
and you also need to provide the linker flags for MUMPS with the
`--with-mumps-lflags` flag.

\subsection DOWNLOAD_PARDISO Pardiso (Parallel Sparse Direct Linear Solver)

If you would like to compile \Ipopt with Pardiso, you need to obtain either
Intel's MKL library or the Pardiso library from <http://www.pardiso-project.org>
for your operating system.

From <http://www.pardiso-project.org>, you can obtain a limited time
license of Pardiso for academic or evaluation purposes or buy a
non-profit or commercial license. Make sure you read the license
agreement before filling out the download form.

To compile \Ipopt with the linear solver Pardiso from the Pardiso project
website, you need to specify the link flags for the library with the
`--with-pardiso` flag, including required additional libraries (except
for Lapack) and flags.
For example, if you want to compile \Ipopt with the parallel version of
Pardiso (located in `$HOME/lib`) on a GNU/Linux system, you should add
the flag
\verbatim
--with-pardiso="$HOME/lib/libpardiso600-GNU800-X86-64.so -fopenmp -lgfortran"
\endverbatim
For best performance on Linux, use Pardiso from the Pardiso project website
together with linear algebra routines from Intel MKL (see \ref EXTERNALCODE_LINALG).

If you are using the parallel version of Pardiso, you need to
specify the number of processors it should run on with the
environment variable `OMP_NUM_THREADS`, as described in the Pardiso
manual.

If you want to compile \Ipopt with the Pardiso library
that is included in Intel MKL, it is sufficient to ensure
that MKL is used for the linear algebra routines (Blas/Lapack),
see \ref EXTERNALCODE_LINALG.

\subsection DOWNLOAD_SPRAL SPRAL (Sparse Parallel Robust Algorithms Library)

To compile \Ipopt with the linear solver SPRAL, the [LANL ANSI version of
SPRAL](https://github.com/lanl-ansi/spral) should first be downloaded and
compiled according to the associated <a
href="https://github.com/lanl-ansi/spral/blob/master/COMPILE.md">SPRAL
compilation guide</a>. After compilation of SPRAL, while configuring \Ipopt,
you need to specify the link flags for the library with the `--with-spral`
flag, including required additional libraries and flags. For example, if you
want to compile \Ipopt with a purely CPU-parallel version of SPRAL (located in
`$HOME/lib`) on a GNU/Linux system, you should add the following flags to the
`configure` command:
\verbatim
--with-spral="-L${HOME}/lib -lspral -lgfortran -lhwloc -lm -lcoinmetis \
              -lopenblas -lstdc++ -fopenmp"
\endverbatim
For a CPU and graphics processing unit- (GPU-) parallel version of SPRAL
(located in `$HOME/lib`), the following flags should be used, instead:
\verbatim
--with-spral="-L${HOME}/lib -lspral -lgfortran -lhwloc -lm -lcoinmetis \
              -lopenblas -lstdc++ -fopenmp -lcudadevrt -lcudart -lcuda -lcublas"
\endverbatim
The above assume a SPRAL compilation using OpenBLAS libraries. For best
performance, use SPRAL together with linear algebra routines from the Intel MKL
(see \ref EXTERNALCODE_LINALG).

Finally, ensure the following environment variables are employed when using SPRAL
\verbatim
export OMP_CANCELLATION=TRUE
export OMP_NESTED=TRUE
export OMP_PROC_BIND=TRUE
\endverbatim

\subsection DOWNLOAD_WSMP WSMP (Watson Sparse Matrix Package)

If you would like to compile \Ipopt with WSMP, you need to obtain the
WSMP library for your operating system. Information about WSMP can be
found at <http://www.research.ibm.com/projects/wsmp>.

At this website you can download the library for several operating
systems including a trial license key for 90 days that allows you to use
WSMP for "educational, research, and benchmarking purposes by non-profit
academic institutions" or evaluation purposes by commercial
organizations; make sure you read the license agreement before using the
library. Once you obtained the library and license, please check if the
version number of the library matches the one on the WSMP website.

If a newer version is announced on that website, you can (and probably
should) request the current version by sending a message to
`wsmp@us.ibm.com`. Please include the operating system and other
details to describe which particular version of WSMP you need.

\note Only the interface to the shared-memory version of WSMP is
currently supported.

To compile \Ipopt with the linear solver WSMP, you need to specify the
linker flags for the library with the `--with-wsmp` flag, including
required additional libraries and flags. For example, if you want to compile
\Ipopt with WSMP (located in `$HOME/lib`) on an Intel IA32 Linux system,
you should use the `configure` flag
\verbatim
--with-wsmp="$HOME/lib/wsmp/wsmp-Linux/lib/IA32/libwsmp.a -lpthread"
\endverbatim

\subsection LINEARSOLVERLOADER Using the Linear Solver Loader

By default, \Ipopt will be compiled with a mechanism, the
Linear Solver Loader, which can dynamically load shared libraries with
MA27, MA57, HSL_MA77, HSL_MA86, HSL_MA97, or the Pardiso linear
solver at runtime.

This means, if you obtain one of those solvers
after you compiled \Ipopt, you don't need to recompile to
use it. Instead, you can just put a shared library called `libhsl.so` or
`libpardiso.so` into the shared library search path, `LD_LIBRARY_PATH`.
These are the names on most UNIX platforms, including Linux. On Mac OS X,
the names are `libhsl.dylib`, `libpardiso.dylib`, and
`DYLD_LIBRARY_PATH`. On Windows, the names are `libhsl.dll`,
`libpardiso.dll`, and `PATH`.

The Pardiso shared library can be downloaded from the Pardiso website.
To create a shared library containing the HSL linear solvers, follow
the instructions from \ref DOWNLOAD_HSL, but rename the resulting library
to `libhsl.so`.

If you have problems compiling this feature, you can disable this
by specifying `--disable-linear-solver-loader` for the `configure` script.

<<<<<<< HEAD
\subsection DOWNLOAD_METIS METIS (matrix ordering)

The linear solvers MA57, HSL_MA77, HSL_MA86, HSL_MA97, MUMPS, and SPRAL
can make use of the matrix ordering algorithms implemented in
[METIS](http://glaros.dtc.umn.edu/gkhome/metis/metis/overview).
If you are using one of these linear solvers, you can use the COIN-OR Tools project
[ThirdParty-Metis](https://github.com/coin-or-tools/ThirdParty-Metis)
to download the METIS code and build a METIS library that is recognized
by Ipopt.
To do so, execute

    git clone https://github.com/coin-or-tools/ThirdParty-Metis.git
    cd ThirdParty-Metis
    ./get.Metis
    ./configure
    make
    sudo make install

\attention Only the older [METIS 4.x version](http://glaros.dtc.umn.edu/gkhome/fetch/sw/metis/OLD/metis-4.0.3.tar.gz)
is supported by MA57, HSL_MA77, HSL_MA86, HSL_MA97, MUMPS 4, and the build system.
The `./get.Metis` script takes care of downloading the right METIS version.

=======
>>>>>>> 424d0cc4

\section GETIPOPT Getting the Ipopt Code

\Ipopt is available from the COIN-OR group at GitHub. You can either
download the code using `git` or
simply retrieve a tarball (compressed archive file). While the tarball
is an easy method to retrieve the code, using the *git*
system allows users the benefits of the version control system,
including easy updates and revision control.

\subsection GETIPOPT_GIT Getting the Ipopt code via git

Of course, the *git* client must be installed on your system if you want
to obtain the code this way (the executable is called `git`).
Information about *git* and how to download it can be found at
<http://git-scm.com>.

To obtain the \Ipopt source code via git, change into the
directory in which you want to create a subdirectory `\Ipopt` with the
\Ipopt source code. Then follow the steps below:

1.  Download the code from the repository:
    \verbatim
git clone https://github.com/coin-or/Ipopt.git
    \endverbatim

2.  Change into the root directory of the \Ipopt distribution: \verbatim
cd Ipopt
    \endverbatim

In the following, `$IPOPTDIR` will refer to the directory in which you
are right now (output of `pwd`).

\subsection GETIPOPT_TAR Getting the Ipopt code as a tarball

To use the tarball, follow the steps below:

1.  Download the desired tarball from
    <http://www.coin-or.org/download/source/Ipopt>, it has the form
    `Ipopt-x.y.z.tgz`, where `x.y.z` is the version number, such as
    3.12.0.

2.  Issue the following commands to unpack the archive file:
    \verbatim
gunzip Ipopt-x.y.z.tgz
tar xvf Ipopt-x.y.z.tar
    \endverbatim

3.  Rename the directory you just extracted: \verbatim
mv Ipopt-x.y.z Ipopt
    \endverbatim

4.  Change into the root directory of the \Ipopt distribution: \verbatim
cd Ipopt
    \endverbatim

In the following, `$IPOPTDIR` will refer to the directory in which you
are right now (output of `pwd`).

\section COMPILEINSTALL Compiling and Installing Ipopt

\Ipopt can be easily compiled and installed with the usual
configure, make, make install commands. We follow the procedure that is
used for most of the COIN-OR projects, based on the GNU autotools.
<!--TODO reactivate when updated wiki:
At <https://github.com/coin-or-tools/BuildTools/wiki> you can find a general
description of the tools. -->

Below are the basic steps for the \Ipopt compilation that
should work on most systems. For special compilations and for some
troubleshooting see \ref CONFIGURE_FLAGS
<!--TODO reactivate when updated wiki:
and consult the [generic COIN-OR help page](https://github.com/coin-or-tools/BuildTools/wiki)
--> before creating an issue or sending a message to the mailing list.

1.  Create a directory where you want to compile \Ipopt, for example
    \verbatim
mkdir $IPOPTDIR/build
    \endverbatim
    and change into this directory
    \verbatim
cd $IPOPTDIR/build
    \endverbatim

    \note You can choose any location, including $IPOPTDIR itself, as
    the location of your compilation. However, on COIN-OR we recommend
    to keep the source and compiled files separate as this comes in handy
    when you want to compile the code with different compilers, compiler
    options, or different operating system that share a common file system.
    For this to work, the directories with the \Ipopt source must not have
    any configuration and compiled code.

2.  Run the configure script:
    \verbatim
$IPOPTDIR/configure
    \endverbatim

    One might have to give options to the configure script, e.g., in
    order to choose a non-default compiler, or to tell it where to install
    Ipopt eventually, see \ref CONFIGURE_FLAGS.

    If the last output line reads
    `configure: Main configuration of Ipopt successful` then
    everything worked fine. Otherwise, look at the screen output, have a
    look at the `config.log` output file and/or consult \ref CONFIGURE_FLAGS.

    The default configure (without any options) is sufficient for most
    users that downloaded and installed the source code for the linear solver
    and other dependencies. If you want to see the configure options,
    consult \ref CONFIGURE_FLAGS.
    <!-- TODO and also visit the generic
    [COIN-OR configuration instruction page](https://github.com/coin-or-tools/BuildTools/wiki/user-configure).-->

3.  Build the code:
    \verbatim
make
    \endverbatim

    Note: If you are using GNU make, you can also try to speed up the
    compilation by using the `-jN` flag (e.g., `make -j3`), where `N` is the
    number of parallel compilation jobs. A good number for `N` is the
    number of available processors plus one. Under some circumstances,
    this fails, and you might have to re-issue the command, or omit the
    `-j` flag.

4.  If you want, you can run a short test to verify that the compilation
    was successful. For this, you just enter
    \verbatim
make test
    \endverbatim
    This will test if the AMPL solver executable works (if you got the
    ASL code) and if the included C++, C, Java, and Fortran examples work.

    \note The configure script is not able to automatically determine
    the C++ runtime libraries for the C++ compiler. For certain
    compilers we enabled default values for this, but those might not
    exist or be wrong for your compiler. In that case, the C and Fortran
    example in the test will most probably fail to compile. If you don't
    want to hook up the compiled \Ipopt library to some
    Fortran or C code that you wrote you don't need to worry about this.
    If you do want to link the \Ipopt library with a C or
    Fortran compiler, you need to find out the C++ runtime libraries
    (e.g., by running the C++ compiler in verbose mode for a simple
    example program) and run `configure` again, and this time specify all
    C++ runtime libraries with the `CXXLIBS` variable (see also
    \ref CONFIGURE_FLAGS).

5.  Install \Ipopt:
    \verbatim
sudo make install
    \endverbatim
    `sudo` has been added here as `make install` installs files into
    `/usr/local`, where only system administrators have write permissions.
    This installs

    -   the \Ipopt and `sIpopt` AMPL solver executables (if ASL source
        was downloaded) in `/usr/local/bin`,

    -   the \Ipopt and `sIpopt` libraries (`libipopt.so`, `libipopt.a` or
        similar) in `/usr/local/lib`,

    -   pkg-config files for use of the \Ipopt and `sIpopt` libraries
        (`ipopt.pc`, `sipopt.pc`) in `/usr/local/lib/pkgconfig`.

    -   \Ipopt and `sIpopt` header files `/usr/local/include/coin-or`.

    You can change the default installation directory (here `/usr/local`)
    by using the `--prefix` switch for `configure`. If this is a directory
    that you have write permissions for, `sudo` can be omitted for `make install`.

\subsection CONFIGURE_FLAGS Flags to configure

In general, you can see the list of options and variables that can be
set for the configure script by typing `configure --help`.
<!-- TODO Also, the
[generic COIN-OR help pages](https://projects.coin-or.org/CoinHelp)
are a valuable resource of information. -->

Below a few particular options are discussed:

-   If you want to specify that you want to use particular compilers,
    you can do so by adding the variables definitions for CXX, CC, and
    F77 to the `./configure` command line, to specify the C++, C, and
    Fortran 77 compiler, respectively. For example,
    \verbatim
./configure CXX=g++-8.0.0 CC=gcc-8.0.0 F77=gfortran-8.0.0
    \endverbatim

    In order to set the compiler flags, you should use the variables
    `CXXFLAGS`, `CFLAGS`, `FFLAGS`. Note, that the \Ipopt code
    uses `dynamic_cast`. Therefore it is necessary that the C++ code is
    compiled including RTTI (Run-Time Type Information). Some compilers
    need to be given special flags to do that (e.g., `-qrtti=dyna` for
    the AIX `xlC` compiler).

    <!-- TODO Please also check the [generic COIN-OR help page](https://projects.coin-or.org/CoinHelp/wiki/user-configure#GivingOptions)
    for the description of more variables that can be set for configure. -->

-   By default, the \Ipopt library is compiled as a shared
    library, on systems where this is supported. If you want to generate
    a static library, you need to specify the `--disable-shared` flag. If
    you want to compile both shared and static libraries, you should
    specify the `--enable-static` flag. This is no possible on Windows.

-   It is possible to compile the \Ipopt library in a debug
    configuration, by specifying `--enable-debug`. This switches the
    default compiler flags (CFLAGS, CXXFLAGS, FFLAGS) to instruct the
    compiler to include debug information into object files and disables
    compiler optimization.

    Also, you can tell \Ipopt to do some additional runtime
    sanity checks, by specifying the flag `--with-ipopt-checklevel=1`.

    This usually leads to a significant slowdown of the code, but might
    be helpful when debugging something.

-   If you want to link the \Ipopt library with a main
    program written in C or Fortran, the C and Fortran compiler doing
    the linking of the executable needs to be told about the C++ runtime
    libraries. Unfortunately, the current version of autoconf does not
    provide the automatic detection of those libraries. We have
    hard-coded some default values for some systems and compilers, but
    this might not work all the time.

    If you have problems linking your Fortran or C code with the
    \Ipopt library libipopt.a and the linker complains
    about missing symbols from C++ (e.g., the standard template
    library), you should specify the C++ libraries with the `CXXLIBS`
    variable. To find out what those libraries are, it is probably
    helpful to link a simple C++ program with verbose compiler output.

    For example, for the Intel compilers on a Linux system, you might
    need to specify something like
    \verbatim
./configure CC=icc F77=ifort CXX=icpc CXXLIBS='-L/usr/lib/gcc-lib/i386-redhat-linux/3.2.3 -lstdc++'
    \endverbatim

-   Compilation on an AIX 64bit system sometimes requires some special
    consideration. We recommend the following configuration
    \verbatim
./configure AR='ar -X64' NM='nm -X64' CC='xlc -q64' F77='xlf -q64' CXX='xlC -q64' CFLAGS='-O3 -bmaxdata:0x3f0000000' FFLAGS='-O3 -bmaxdata:0x3f0000000' CXXFLAGS='-qrtti=dyna -O3 -bmaxdata:0x3f0000000'
    \endverbatim
    (Alternatively, a simpler solution for AIX is to set the environment
    variable `OBJECT_MODE` to 64.)

-   Ipopt's Java interface `JIpopt` uses the Java Native Interface (JNI),
    which is a programming framework that allows Java code running in the
    Java Virtual Machine (JVM) to call and be called by native applications
    and libraries written in languages such as C and C++.

    configure tries to find a Java compiler and the necessary compiler
    flags to locate the JNI header files automatically. You can influence
    this automated check by setting the environment variable `JAVA_HOME`
    to the directory that contains your JDK.

    \note The build procedure currently cannot deal with spaces in the path
    to the JDK. If you are on Windows and have Java in a path like
    `C:\Program Files\Java`, try setting `JAVA_HOME` to the DOS equivalent
    `C:\Progra~1\Java` (or similar).

    You can disable the checks for Java and build of the Java interface
    by specifying the configure flag `--disable-java`.
    This is also the default if `JAVA_HOME` contains a space or the build
    of shared libraries has been disabled as `JIpopt` needs to be able to
    load the \Ipopt library dynamically at runtime.

-   \ref SIPOPT "sIpopt" is build and installed together with Ipopt. If
    you do not need sIpopt, you can disable it via `--disable-sipopt`.

Configure flags specific to the use of \Ipopt's dependencies were discussed
in the corresponding sections of \ref EXTERNALCODE.

\section INSTALL_R Compiling and Installing the R Interface ipoptr

The `ipoptr` interface can be build after \Ipopt has been
build and installed. In the best case, it is sufficient to execute the
following command in R:
\verbatim
install.packages('$IPOPTDIR/build/contrib/RInterface', repos=NULL, type='source')
\endverbatim

After installation of the `ipoptr` package, it should be possible to
load the package in R and to view the help page:
\verbatim
library('ipoptr')
?ipoptr
\endverbatim

*/<|MERGE_RESOLUTION|>--- conflicted
+++ resolved
@@ -450,32 +450,6 @@
 
 If you have problems compiling this feature, you can disable this
 by specifying `--disable-linear-solver-loader` for the `configure` script.
-
-<<<<<<< HEAD
-\subsection DOWNLOAD_METIS METIS (matrix ordering)
-
-The linear solvers MA57, HSL_MA77, HSL_MA86, HSL_MA97, MUMPS, and SPRAL
-can make use of the matrix ordering algorithms implemented in
-[METIS](http://glaros.dtc.umn.edu/gkhome/metis/metis/overview).
-If you are using one of these linear solvers, you can use the COIN-OR Tools project
-[ThirdParty-Metis](https://github.com/coin-or-tools/ThirdParty-Metis)
-to download the METIS code and build a METIS library that is recognized
-by Ipopt.
-To do so, execute
-
-    git clone https://github.com/coin-or-tools/ThirdParty-Metis.git
-    cd ThirdParty-Metis
-    ./get.Metis
-    ./configure
-    make
-    sudo make install
-
-\attention Only the older [METIS 4.x version](http://glaros.dtc.umn.edu/gkhome/fetch/sw/metis/OLD/metis-4.0.3.tar.gz)
-is supported by MA57, HSL_MA77, HSL_MA86, HSL_MA97, MUMPS 4, and the build system.
-The `./get.Metis` script takes care of downloading the right METIS version.
-
-=======
->>>>>>> 424d0cc4
 
 \section GETIPOPT Getting the Ipopt Code
 
