Here we list changes of Ipopt since the release of version 3.0.0.
More detailed information about incremental changes can be found in the
commit history.

<<<<<<< HEAD
2021-yy-zz: 3.14.0
        - Due to a contribution by Mitchell Clement [#428], it is now possible
          to build Ipopt in variant that uses single-precision floating
          point arithmetic instead of the default double-precision. This
          can be enabled by specifying the configure flag --with-precision=single.
          Doing so has a number of consequences on Ipopt interfaces and
          Ipopt dependencies. See the Ipopt installation instructions for
          more details.
        - The name of all functions in IpBlas.hpp and IpLapack.hpp has been
          changed to drop the precision-specifier "D" in the name. Wrapper
          using the old names are available, but their use is deprecated.
        - Added new header IpTypes.h that defines Ipopt types for integer
          and real numbers for C users.

202x-yy-zz: 3.13.4
=======
2021-02-24: 3.13.4
>>>>>>> 3fbc0d29
        - Fixed a linking issue for ipopt_sens [#418]
        - Fixed Makefile for Java example regarding location of jar file
        - Fixed build of R interface if using -fvisibility=hidden.

2020-10-16: 3.13.3
        - Members of AmplTNLP class are now protected instead of private.
        - Updated Eclipse Public License from 1.0 to 2.0.
        - Fixed dangling pointer problems with Journalist used for debugging
          (--with-ipopt-verbosity > 0) when more than one IpoptApplication
          is used. [#393, thanks to Brad Bell]
        - Fixed build problem when using HSL library that does not include
          MA27, MA57, or MC19. [#395]
        - Added example recursive_nlp that uses Ipopt to solves an
          optimization problem for the evaluation of the objective function.
          [contributed by Brad Bell]
        - Fixed build of linear-solver loader on Windows [#408]

2020-04-30: 3.13.2
        - The C-preprocessor defines COIN_IPOPT_CHECKLEVEL,
          COIN_IPOPT_VERBOSITY, and FORTRAN_INTEGER_TYPE, which are defined
          by IpoptConfig.h, have been renamed to IPOPT_CHECKLEVEL,
          IPOPT_VERBOSITY, and IPOPT_FORTRAN_INTEGER_TYPE, respectively.
          They are still available under their previous name, but these
          will be removed in Ipopt 3.14.
        - Changed dependencies as used by coinbrew to use new versions (2.1)
          of ThirdParty/HSL and ThirdParty/MUMPS and dropped ThirdParty/Metis.
          The new versions of the HSL and MUMPS build scripts now look
          for a Metis library in the system and should work with both
          Metis 4 and Metis 5.
        - Changed location where Java interface jar gets installed from
          $libdir to $datadir/java/.
        - minor fixes to buildsystem

2020-03-11: 3.13.1
        - Added asserts that check whether sparsity pattern of Jacobian
          and Hessian as returned by TNLP are within range w.r.t. number
          of variables and constraints. [#350]
        - TNLPAdapter::ResortBnds now initializes complete output arrays
          with 0.0 before filling in values for non-fixed variables. Use
          new argument clearorig to turn this off. [#352]
        - bring back configure variables ADD_{C,CXX,F}FLAGS
        - added configure option --enable-relocatable to make prefix in
          pkg-config files relative to pcfiledir (assuming that --libdir
          hasn't been set)
        - bring back configall_system.h for build without config header
        - minor fixes to buildsystem

2019-10-19: 3.13.0
        This major release comes with a larger renovation of the build
        system and a changed directory structure (eliminated top directory),
        which is the result of a long and still on-going effort to use
        recent autotools versions for various COIN-OR projects, reduce
        future maintenance efforts, and adapting behaviors of standard
        autotools-based projects.
        As a consequence, a monolithic build of Ipopt, which builds Ipopt
        with all its dependencies in one run of configure and make is no
        longer possible. Dependencies should now be build and installed
        before building Ipopt.
        Additionally, support for some outdated versions of dependencies
        and unmaintained components of Ipopt have been dropped and some
        improvements that may require changes on the users side have been
        applied.
        A more detailed, probably incomplete, list of changes follows:
        - Removed git submodules. Dependencies (HSL, Mumps, ASL, etc) now
          need to be build and installed in advance, either manually or
          by using coinbrew.
        - Dropped support for HSL < 2013.
        - Dropped support for MA28 in the linear solver loader.
        - Dropped support for Pardiso < 4.0 from pardiso-project.org.
        - Added support for Mumps 5.2.x, though initial experiments on
          CUTEst indicated that, on average, performance is worse than
          when using Mumps 4.10.0.
        - Dropped CUTEr interface, the successor CUTEst includes an
          interface to Ipopt.
        - Dropped Matlab interface as it is unmaintained and it was
          reported that it stopped functioning.
          Use https://github.com/ebertolazzi/mexIPOPT instead.
        - Dropped MSVS project files as unmaintained and not functioning
          with current Ipopt anymore.
        - Integrated Java interface into the main Ipopt library, that is,
          it is handled equivalently to the C and Fortran interfaces:
          - The source moved into src/Interfaces.
          - The JNI functions are now included in the main Ipopt library,
            thus an extra jipopt library is no longer build or necessary.
          - The Java class and org.coinor.ipopt.jar package are build and
            installed as part of the main Ipopt build.
          - The examples moved into examples/*_java.
          - A Java interface test is executed by make test.
          - To build javadoc, run make javadoc in the main build directory.
          - The configure flag --disable-java can be used to disable the
            check for Java and build of the Java interface.
          - DLLPATH and DLLNAME have been removed from the Ipopt class and
            constructors that works without arguments and with only one
            argument (specifying the Ipopt library namestem) have been added.
          - Method Ipopt::finalize has been marked as deprecated and will
            be removed in some future Ipopt version. Users must call
            dispose() explicitly.
        - Integrated sIpopt into the main Ipopt build, that is, it is now
          build together with Ipopt, but installed as separate library
          and executable. Use --disable-sipopt to disable building sIpopt.
        - IPOPT_THREAD_LOCAL now uses C++11's thread_local keyword if C++11
          is available.
        - When using a GCC-compatible compiler, Ipopt and sIpopt interface
          functions are now declared with visibility(default)-attribute,
          thus building Ipopt with -fvisibility=hidden still produces a
          usable library.
        - When using a MSVC-compatible compiler, Ipopt and sIpopt interface
          functions are now declared with dllimport-attribute, so that an
          Ipopt C++ DLL can be used.
        - Under Windows/Msys2, DLLs are now build by default.
        - Cygwin and MSys1 are not supported.
        - pkg-config is now mandatory to use dependencies like ASL or HSL.
          On Windows, make sure to use a pkg-config version that produces
          Unix-style paths.
        - Script "compile" is now used to wrap around calls of cl/icl/ifort
          and translate GCC-style compiler flags to MSVC style.
        - "Addlibs" files have been removed, pkg-config should be used instead.
        - Header files are now installed in the better named
          $prefix/include/coin-or instead of $prefix/include/coin
        - The default for --prefix is no longer the build directory, but
          the autotools-default, probably /usr/local.
        - The check for a Fortran compiler can be disabled via --disable-f77
          and Ipopt can easier be build without a Fortran compiler.
        - Lapack is no longer optional, but required. The separate check
          for Blas and the --with-blas flags have been removed.
        - --enable-debug does not imply --disable-shared anymore.
        - Removed --enable-debug-ipopt, use --enable-debug instead.
        - Removed configure variables ADD/OPT/DBG_C/CXX/F77FLAGS. Use
          C/CXX/F77FLAGS instead.
        - Silent build output is now enabled by default, use configure
          flag --disable-silent-rules or call make with V=1 to disable.
        - Also for static builds, PIC objects are now generated by default,
          use --without-pic to disable.
        - The --with-*-incdir and --with-*-lib configure flags have been
          replaced by corresponding --with-*-cflags and --with-*-lflags
          flags. Note that the include directories need to be specified
          via -I<dir> in --with-*-cflags.
        - Fixed handling of ma77_default_control in LSL_setMA77().
        - Fixed calculation of quality function when setting option
          quality_function_centrality to reciprocal.
        - Fixed compiler warnings, in particular when using -Wunused-parameter.
        - Changed default for ma97_print_level to -1. This avoids messages
          about numerical singular systems written to stdout by default.

2019-04-08 releases/3.12.13
        - fixed Pardiso settings when using Pardiso from Pardiso project
          website (by Olaf Schenk): the new settings should provide much
          better performance; the default for option pardiso_order changed
          from five to metis
        - changed distinction of MKL and Basel Pardiso in configure: to
          use MKL Pardiso, only specify MKL for Blas; to use Basel Pardiso,
          use --with-pardiso

2018-11-17 releases/3.12.12
        - allow for --without-matlab-home to disable check for Matlab [r2748]
        - add dppsv to v8-ifort [r2746]
        - disable error in LibraryHandler.c if snprintf detection failed [r2751]

2018-09-16 releases/3.12.11
        - fill Mumps struct with zeros when allocating in Mumps interface [r2724]
        - minor fix in build-system of ThirdParty/ASL

2018-06-02 releases/3.12.10
        - fixed setting for parallel solve when using MKL Pardiso
          (by t1393988511) [r2711]: parallel solve was disabled (which
          is not the default); note, that the setting for parallel
          factorization was not affected
        - fixed invalid read in AMPL interface for problems without
          objective function [r2715, #305]
        - updated ThirdParty/ASL to retrieve updated ASL (20180528) [#305]
        - name JIpopt library libjipopt.dylib on Mac OS X [r2718, #275]

2018-01-15 releases/3.12.9
        - fixed memory leak in MA86 interface (by mhahn) [r2700,#283]
        - fixed handling of time limit when reoptimizing: CPU time spend
          was accumulated when reoptimizing, while it should have been
          reset for each solve (by paul-scott) [r2702,r2703]
        - fixed sign in Jacobian finite-difference approximation when point
          was close to variable upper bounds (by Enrico Bertolazzi) [r2704]

2017-06-12 releases/3.12.8
        - add define for FORTRAN_INTEGER_TYPE to config_ipopt_default.h
        - IpoptApplication::RethrowNonIpoptException() now returns whether
          non-ipopt exceptions were rethrown before the method was called.

2017-02-25 releases/3.12.7
        - removed compiler flag -pedantic-errors to avoid problems with some
          configure tests when using recent GCC versions
        - fixed rare bug in handling variable/constraint names in AmplTNLP
          (by G. Hackebeil) [r2673]
        - the get.Mumps script in ThirdParty/Mumps now renames libseq/mpi.h
          to libseq/mumps_mpi.h to avoid conflicts when building in a MPI
          environment (by T. Ralphs); note that if updating an existing
          checkout/download of Ipopt, you may have to rerun get.Mumps

2016-07-20 releases/3.12.6
        - better support for custom algorithm development [r2659]
          (by Gabriel Hackebeil) https://github.com/coin-or/Ipopt/pull/5:
          "Reorganization of the AlgorithmBuilder class to allow easier
          customization of the Ipopt algorithm. In particular, we wanted to
          make use of the code that creates the SymLinearSolver object to
          implement our own SymLinearSolver without copy-pasting everything
          in AlgorithmBuilder.
          AlgorithmBuilder::BuildBasicAlgorithm now consists of 8 method calls
          that build the core components passed into the arguments of the
          IpoptAlgorithm class. These calls are ordered based on any dependencies
          they might have. In addition, all code for creating the PDSystemSolver,
          AugSystemSolver, and SymLinearSolver has been moved into separate factory
          methods.
          Also, included is a change to install a few more header files with Ipopt.
          Some of these are required to subclass AlgorithmBuilder, and the others
          are simply some matrix types that we require."
        - extend build system to work without Fortran compiler [r2660,r2661]
          If no Fortran compiler is available (F77=unavailable), then
          the build system checks for functions in Blas, Lapack, and
          Pardiso via C linkage. This seems to work when using the Intel MKL,
          thus allowing to build Ipopt with C/C++ compilers and MKL only.
          The linear solver loader and the CuteR interface are disabled when
          no Fortran compiler is available. A user may have to adjust the
          definition of F77_FUNC in Ipopt/src/Common/IpoptConfig.h.

2016-04-30 releases/3.12.5
        - changed fptr from long to void*: the Fortran side needs to
          make sure that it uses a big enough integer type to store a
          C pointer, thus void* can be used on the C side [r2599]
        - added additional second-order-correction method, which can be
          selected by setting the new option soc_method to 1 (by Wei Wan)
          [r2606, r2607]
        - added parameter allow_clobber with default value false to
          IpoptApplication::Initialize and OptionsList::ReadFromStream

2015-08-09 releases/3.12.4
        - option to use regularized Hessian when doing a curvature test
          without inertia information (neg_curv_test_tol > 0), new
          option neg_curv_test_reg to switch back to original behavior
          (by N.-Y. Chiang and V. Zavala Tejeda) [r2579]
        - sIpopt: Added access to sensitivity directional derivative
          vector (ds/dp*(p-p0) Eq. 14 sIpopt implementation paper). Also,
          added an option to compute the sensitivity matrix and provide
          access to it. Finally, added an example that shows how to
          access the new information. (by R. Lopez-Negrete)
        - use workaround for failing check for random number generator
          with any gcc 4.8.x (x >= 2)

2015-04-15 releases/3.12.3 and releases/3.11.11
        - fixed bug in MA97 interface that lead to conversion issues
          (by J. Hogg) [r2566, #260]

2015-04-04 releases/3.12.2
        - revised integration of doxygen documentation into build system
          (by T. Ralphs)

2015-02-13 releases/3.12.1
        - fixes to build system for dependency linking and library versioning
        - Ipopt will now report an NLP with inconsistent variable bounds
          or inconsistent constraints sides as infeasible instead of
          throwing an invalid TNLP exception (by T. Kelman) [r2548]

2015-01-23 releases/3.12.0
        - Library dependencies are now recorded in shared library builds,
          which is intended to simplify linking against the Ipopt library.
          However, the pkg-config and ipopt_addlibs files do not reflect
          this change yet (it is rather experimental, imho). To restore
          the previous behavior, use --disable-dependency-linking as
          configure option. In case of problems, contact Ted Ralphs.
        - If linking against Intel MKL for Blas/lapack, use of Pardiso
          from MKL is now automatically enabled. Note, that this will
          change the default solver on Ipopt builds without any of the
          linear solvers MA27, MA57, MA97, and MA86 (these take preference
          over Pardiso). [#216]
        - dropped support for old HSL sources (<2013; ThirdParty/HSLold)
        - updated ASL sources, now downloaded from AMPL-MP (github)
        - some internal changes to data structures (improved use of compound
          component spaces) and addition of IpLapackDppsv (by Gabe Hackebeil)

2015-01-18 releases/3.11.10
        - fix a memory allocation in Java interface in cases where jint
          has a different size than int [r2513]
        - the buildsystem now tries the Accelerate framework instead of
          vecLib for finding Blas/Lapack on MacOS X 

2014-08-16 releases/3.11.9
        - fix compilation issue of Java interface on systems where Index
          and jint have different size [r2498, #241]
        - work around failing check for random number generator with gcc
          4.8.3 [r2495, r2496]
        - readded IpTaggedObject.cpp to list of sources to compile in
          MSVS v8-ifort project file [r2492]
        - work around missing support for thread-local storage with gcc < 4.5
          on MacOS X [r2491, #243]
        - fix call to MKL Pardiso init function [r2489]
        - speed up Triplet to CSR converter [r2487, #234]
        - fixed a bug in equilibration scaling where average values were
          computed incorrectly (by V. Zverovich) [r2483]

2014-04-08 releases/3.11.8
        - fixed a bug, introduced with Ipopt 3.11.0, where the tag in the
          Ipopt's caching mechanism was not unique over time, which lead
          ot failures of Ipopt that were difficult to debug or recognize
          (e.g., Ipopt may have stopped with an restoration failure for
          instances that solved fine with Ipopt 3.10) [r2472, r2473]
          I'm very thankful to Gabriel Hackebeil and Kurt Majewski for
          their debugging effort on this issue.
        - building Mumps with pthreads is now disabled by default [#229]
        - fixed setting of LD on Windows (now set to link only iff using
          MS/Intel compilers) [#230]
        - fixed download link for Gnumex [r2471]
        - for some messages about too-few-degrees-of-freedom and restoration
          failure, the message level changed from error to strong-warning
          [r2460, r2469]
        - revised calls to MPI_Init and MPI_Finalize in Mumps interface [r2467]
          (MPI_Init is now called only if function MPI_Initialized is available
          and MPI has not been initialized already; MPI_Finalize is only called
          if Ipopt also called MPI_Init; ...)

2013-12-18 releases/3.11.7
        - adapted PARDISO parameters when using MKL PARDISO to be close
          to using Basel PARDISO
        - added options pardiso_max_iterative_refinement_steps and
          pardiso_order; the former defaults to 1 in case of MKL PARDISO,
          which may help on instances that otherwise fail due to numerical issues
        - removed duplicate code in IpQualityFunctionMuOracle.cpp [#225, r2445]
        - fixed bug in triplet to csr converter [#226, r2446]
        - minor changes in buildsystem

2013-11-16 releases/3.11.6
        - updates to Matlab Interface build system (by T. Kelman)
        - fix to updates of R Interface [r2416, #223]
        - fixed SHAREDLIBEXT in v8-ifort's config.h [r2426, #224]
        - minor fixes to the buildsystem

2013-10-26 releases/3.11.5
        - added method IpoptApplication::RethrowNonIpoptException() to enable
          rethrowing of non-ipopt and non-bad_alloc exceptions catched in
          the *Optimize() and Initialization() methods; default is still to
          return with NonIpopt_Exception_Thrown status
        - minor fixes to the buildsystem [#215, #222]

2013-09-12 releases/3.11.4
        - hopefully fixed non-working linear solver loader in DLLs build with
          MSVS/v8-ifort project files [r2365]
        - allow MC19 to be loaded via linear solver loader (by J. Currie) [r2366]
        - fixed new point flag when running dependendency detector [r2368]
        - experimental: adapt Pardiso interface to work with MKL Pardiso
          (by J. Currie, T. Kelman) [r2369, #216]:
          - in a few tests it has been found that Pardiso from Intel MKL nowadays
            seems to work fine with Ipopt
          - to use Intel MKL with Ipopt 3.11, one has to specify the MKL libs via
            --with-pardiso and add -DHAVE_PARDISO_MKL -DHAVE_PARDISO_PARALLEL
            to the compiler flags
          - note that this is still an experimental feature (and thus not enabled
            by default)
        - updated Ipopt/R interface to version 0.8.4 [r2373]
          - additional variables have been included in the object returned from ipoptr:
            z_L : final values for the lower bound multipliers
            z_U : final values for the upper bound multipliers
            constraints : final values for the constraints
            lambda : final values for the Lagrange multipliers
          - removed ipoptr_environment as argument in ipoptr (see also r2372)
        - fixed bug in penalty term for centrality in quality function (not used by
          default) [#219, r2374]
        - minor bugfixes in AMPL interface, debug print statements, and compound matrix
          (by G. Hackebeil) [#218, r2371, r2377, r2378, r2379]
        - download scripts for ASL, Blas, and Lapack now first try to download tarball
          copies from the COIN-OR server

2013-08-08 releases/3.11.3
        - get.* scripts for ThirdParty/{ASL,Blas,Lapack} now work around broken
          ftp access to www.netlib.org.

2013-07-01 releases/3.11.2
        - changed default for option option_file_name to ipopt.opt; specifying an
          empty string for this option now disables reading of an option file [r2339]
        - missing initial values are now set to 0.0, projected onto variable bounds,
          in AMPL interface [r2340, #205]
        - fixed missing variable initialization in MA97 interface [r2341, #206]

2013-06-14 releases/3.11.1
        - the setup for the v8-ifort MSVS project changed to use dynamic runtime
          DLLs instead of static linking, which caused crashes in debug mode
          (by M. Roelofs) [r2301]
        - fixed memory leaks in Java Interface (by javier) [#200, r2312]
        - updates and fixes to MA77 and MA87 interfaces, adding support of
          HSL 2013 codes (by J. Hogg);
          HSL 2012 still supported when compiled with Ipopt, but the linear solver
          loader to dynamically load a HSL library at runtime now assumes HSL 2013
        - added option ma97_solve_blas3 (by J. Hogg) [r2329]
        - changed default for option ma27_meminc_factor from 10.0 to 2.0 [r2330]
        - fixed bug in ipopt_auxdata of MATLAB Interface related to iterfunc [r2325]

2013-05-07 releases/3.11.0
        - update and extension of Ipopt documentation
        - updated build of doxygen documentation to comply with other COIN-OR projects
        - localized global variables in TaggedObject and RegisteredOption,
          so that Ipopt should now be threadsafe as long as Ipopt objects
          (esp. SmartPtr's) are not shared between threads and a threadsafe
          linear solver is used (e.g., MA27) [#167]
        - no more need for whitespace character at end of options file
        - added options print_frequency_iter and print_frequency_time to regulate
          which iteration summary lines should be printed [#161]
        - function evaluation timings are now available in OrigIpoptNLP [#86]
        - some fixes to uncommon issues with the Ipopt SmartPtr [#162]

        - new build system for Harwell codes (ThirdParty/HSL), which requires
          the coin-hsl archives from http://www.hsl.rl.ac.uk/ipopt/;
          previously downloaded HSL sources can still be used by placing them
          into ThirdParty/HSLold, but this option may be removed in a future
          Ipopt version
        - new interfaces for Harwell codes HSL_MA77, HSL_MA86, and HSL_MA97;
          see http://www.hsl.rl.ac.uk/ipopt/ about help on when to use which solver;
          especially MA57 and HSL_MA97 should be considered as replacement for MA27;
          however, MA27 is still the default for now
        - changed default of ma57_automatic_scaling to no (faster in general,
          but for higher reliability, you may want to set this option to yes)

        - major improvements for building the MATLAB interface (see documentation)
        - MATLAB interface now returns number of function evaluations, too
        - the MA57 interface can now be used with the MA57 library that comes with
          MATLAB (configure option --enable-matlab-ma57; cannot use Metis)
        - auxdata is now handled by a wrapper function ipopt_auxdata.m instead
          of internally within the mex code (replace Matlab call to ipopt with
          ipopt_auxdata if using auxiliary data in any callbacks) [r2282]
        - exposed more intermediate Ipopt information to iterfunc callback [r2283]
        
        - fixes to JIpopt buildsystem (now may work on windows and uses libtool)
        - JIpopt now reads options file ipopt.opt by default, if present
        - removed predefined KEY_ strings in JIpopt
        - renamed API functions that retrieve solution values in JIpopt
        
        - simplified installation of R interface

2013-05-05 releases/3.10.4
        - fixed sign of dual values in AMPL solution again (with help of Gabe)
          [r2169, r2170, r2184, #183]
        - fixed bugs with reoptimizing a TNLP with all variables fixed [r2172, r2173, #179]
        - fixed more issues with sparse data structures and non-double numbers
          in Matlab interface (by T. Kelman) [r2191]
        - added missing final int for Ipopt return code Maximum_CpuTime_Exceeded
          in Java interface [r2216]
        - fixed bug when trying to warmstart Ipopt in Java interface [r2253]
        - fixed wrong use of SmartPtr's in Java interface [r2255, r2263]
        - fixed bug in returning final solution in Java interface [r2258]
        - included patch in ThirdParty/Mumps to work around bugs in Mumps
          matrix ordering routines AMF and QAMD (now give preference to AMD and METIS)

2012-11-19 releases/3.10.3
        - minor fixes in MA86 interface (by Jonathan Hogg) [r2069, r2086]
        - fix in IpTripletToCSRConverter for CSR forms with
          extra entries (by Jonathan Hogg) [r2087]
        - workaround problems with MacOSX-Lion's blas library
          (by Frederic Hetch) [r2102, #181]
        - the C interface now catches also Ipopt exceptions thrown
          within the OptimizeTNLP call and returns Ipopt::Unrecoverable_Exception
          as status [r2094, #144]
        - fixed segmentation fault in adaptive barrier parameter update rule
          when using the mehrotra option on unconstrained problems [r2114, #114]
        - fixed segmentation fault in case no iterate is available in case of
          catastrophic failure in restoration phase [r2115]
        - fixed default for mumps_dep_tol to work with current Mumps versions [r2116]
        - fixed sign of dual values in AMPL solution [r2123, #183]
        - fixed issue with sparse gradients in Matlab interface
          (by T. Kelman) [r2133, #187]
        - sIPOPT (by H. Pirnay):
          - starting values in C++ version of parametric example now
            match AMPL version [r2098]
          - numerical values in parametric example now match publication [r2099]
          - added options n_sens_steps and sens_boundcheck as AMPL options [r2099]
          - any non-zero suffix value is now accepted for sens_init_constr [r2100]
          - fix typo in AMPL interface (by Weifeng Chen) [r2110]
          - fix bug when compiling without AMPL interface [r2113]
        - build system:
          - updated instruction on using nowadays HSL sources (by T. Kelman)
          - fixed issue with libdir being <prefix>/lib64
        - other minor fixes

2012-02-12 releases/3.10.2
        - updates to HSL interface (by Jonathan Hogg):
          - MC68 can now be loaded dynamically, too
          - MA86 exploits built-in scaling
          - MA86 can choose best ordering from AMD and Metis
          - fix for return code of MA86 for singular matrices
        - corrected computation of Upsilon (norm of step SQUARED)
        - updates to MSVS v8-ifort project files and addition of vc10
          project files (using vc8-generated IpoptFSS.dll) (by Marcel Roelofs)
        - minor bugfixes, include updates in BuildTools

2011-09-20 releases/3.10.1
        - include updates in BuildTools, including new ThirdParty/Metis
           (fix for URL to download Metis 4.0.3 release)
        - linear solver loader prints error code when failing to load
          library under Windows
        - message on failure when reallocating memory in Mumps now includes
          size of memory that was tried to be allocated
        - added missing include of cstdio/stdio.h to IpJournalist.hpp
        - minor fixes to build system

2011-06-20 releases/3.10.0
        - move to new COIN-OR configuration and installation convention
        - primal infeasibility output is now true infeasibility in original
          problem formulation

2011-04-07 releases/3.9.3
        - include updates in BuildTools, including new ThirdParty/Metis
           (required to work with current metis release)

2010-12-22 releases/3.9.2
        - converted from Common Public License to Eclipse Public License
        - some bugfixes from BuildTools

2010-11-26 releases/3.9.1
        - improved Hessian update for restoration phase
        - added intermediate callback feature to C and Fortran interface

2010-11-05 releases/3.9.0
        - switching to new BuildTools system
        - added R interface (contributed by Jelmer Ypma)
        - updates in AsNMPC (by Hans Pirnay)

2010-06-29 releases/3.8.3
        - restated SolveStatistics::TotalCPUTime method for backward
          compatibility

2010-06-16 releases/3.8.2
        - uses MUMPS version 4.9 and Lapack version 3.2.1
        - added AsNMPC contribution made by Hans Pirnay
        - enhanced MA57 options
        - several bug fixes and minor additions

2009-10-30 releases/3.8.1
        - Bugfix in NLP function evaluation timing measurement.  The
          time for the objective function gradient had been forgotten.

2009-10-29 releases/3.8.0
        - Added MSVC solution with Intel Fortran compiler to generate DLLs
          (contributed by Marcel Roelofs).  To make this work, a lot of methods
          in exported headers have been made virtual
        - changed default convergence tolerance in restoration phase (now same
          as regular tolerance)
        - output is flushed after each iteration

2009-10-06 releases/3.7.1
        - bugfix for square problems
        - correct timinig information (obj gradient was forgotten)
        - flush output buffer after each iteration
        - first code for iterative WSMP version (experimental and undocumented)

2009-07-16 releases/3.7.0
        - a number of fixes (including those from 2009 COIN Bug Squashing
          Party)
        - changes in some exposed header files to provide access to internal
          data structures for specific applications

2009-05-01 releases/3.6.1
        - minor corrections in tutorial files

2009-04-29 releases/3.6.0
        - new Matlab interface
        - added new option to limit cpu time (max_cpu_time)
        - added ThirdParty directory for Metis to be used with MUMPS or MA57
        - updated CUTEr Makefile to make it work with CUTEr2
        - added files for a tutorial (including coding exercise)

2009-01-13 releases/3.5.5
        - minor fixes regarding compilation
        - undocumented version of inexact method

2008-09-29 releases/3.5.4
        - changed to MUMPS version 4.8.3 in externals (Mumps developers
          seem to have removed 4.8.1).

2008-09-19 releases/3.5.3
        - changed back to MUMPS version 4.8.1 since there seem to be issues
          on Windows

2008-09-18 releases/3.5.2
        - changed to latest version of MUMPS (4.8.2)
        - some bugfixes (linear algebra objects, automatic problem scaling)
        - made sure the subversion revision number is correct in all files
        - allowed general additional data and cq in IpData and IpCq

2008-08-26 releases/3.5.1
        - changed to latest version of MUMPS (4.8.1)

2008-08-25 releases/3.5.0
        - added ComputeRowAMax and ComputeColAMax methods to Matrix base class
        - changed externals for MUMPS to stable/1.1
        - call finalize solution in more failure cases
          (this means that AMPL writes .sol file in more situations)
        - added IpTNLPReducer as simple way to exclude constraints from problem
        - several fixes, also from COIN Bug Squashing Party 2008

2008-07-18 releases/3.4.2
        - some bug fixes
        - added wallclock time routine
        - penalty function version does not longer crash if it
          wants to go to restoration phase (not that this really helps
          converence though)

2008-05-30 releases/3.4.1
        - some bug fixes
        - deleted v9 MSVC files again (since v8 works fine for v9)
        - print Ipopt version in default print level
        - added option that allows to change name of options file
          (option_file_name)

2008-04-25 releases/3.4.0
        - added support to dynamically load HSL or Pardiso:
          If Ipopt has been compiled without some HSL or Pardiso solver,
          it can now load those solvers from a shared library at runtime
          without recompilation.  This will make ditribution of binaries
          easier.  Does not work on all platforms yet.
        - several bugfixes
        - ensured compilation of MSVS project files (v8 and v9)
        - new special return code for square problems
          (Feasible_Point_Found returned if dual inf not small)
        - new initialization option for bound multipliers
          (see option bound_mult_init_method)
        - added simple penalty function line search option
          (line_search_method=penalty) - not guaranteed to converge, see
          Ipopt implementation paper (in MathProg)
        - some very basic method to approximate constraint Jacobian by
          finite differences (not efficient, but will hopefully be extended)

2008-02-28 releases/3.3.5
        - corrected links for Ipopt mailing list
        - added missing Makefile.in for Matlab interface
        - the addlibs* files are now installed in share/doc/coin/Ipopt
          instead of lib
        - updates in Matlab interface
        - bugfix for ticket #56

2007-12-27 releases/3.3.4
        - headers are now installed in include/coin
            (no longer in include/ipopt)
        - default for dual_inf_tol is now 1 (instead of 1e-4)
        - In matlab interface, here the text from Peter Carbonetto:
          There have been several significant changes made to the MATLAB interface since the last release. The most important two changes are: 1) Following the "warm start" feature of IPOPT, you may pass in initial estimates for the Lagrange multipliers. 2) Callback routines for computing the objective, gradient (etc.) are now specified using function handles instead of strings. (Thanks to Marcus Brubaker at the University of Toronto for the initial suggestion.) 

2007-09-25 releases/3.3.3
        - minor changes, bug fixes

2007-06-20 releases/3.3.1
        synchronized with all changes in trunk; probably more than to be
        remembered.  In the following a few:
        - support for Mumps linear solver (contributed by Damian Hocking)
        - --print-options flag for ipopt ASL solver executable to see all
          Ipopt options (available through ipopt.opt file)
        - added Matlab interface (contributed by Peter Carbonetto)
        - added support for f2c compiler to compiler Fortran code with
          MSVC++ compiler
        - new MSVisualStudio support (now within MSVisualStudio project
          and also with f2c)
        - a number of small changes/bug fixes/improvements
        - small change in interface (e.g., FinalizeSolution method)

2007-04-24 releases/3.2.4
        - updated download script for Blas to fit netlib's
          recent changes
        - using a more recent version of BuildTools

2006-11-29 release/3.2.3
        - updated download script for Lapack to fit to netlib's
          recent changes

2006-10-11 stable/3.2 r795
        - Bugfix in L-BFGS update
        - fix in configure with detection of sizeof(int *) on Cygwin

2006-07-14 - version 3.2.1 - dev release number 764
        - Bugfix in least square multiplier estimate.
          It mainly showed up in LBFGS with restoration phase as seg fault

2006-07-07 - version 3.2.0 - dev 757
        - changed installation procedure and directory structure to
          conform with new COIN-OR convention

2006-04-08 - version 3.1.0 - dev release number 714
        Several bug-fixes, improvements and additions. In particular:
        - new quasi-Newton approximation using L-BFGS
        - interfaces to linear solver MA57, WSMP, Pardiso
          (MUMPS and TAUCS not yet completed)
        - derivative checker
        - unit test
        - configure supports compilation under Cygwin with native
          Windows compilers
        - ScalableExample
        - user call-back method in TNLP

2005-12-04 - version 3.0.1 - fixes independent of dev
        (already taken care of there)
        Several corrections to Windows files
        Fix termination if number of iterations is exceeded in restoration phase
2005-08-26 - version 3.0.0 - dev release number 510
        First official release of the new C++ implementation of Ipopt.
<|MERGE_RESOLUTION|>--- conflicted
+++ resolved
@@ -2,7 +2,6 @@
 More detailed information about incremental changes can be found in the
 commit history.
 
-<<<<<<< HEAD
 2021-yy-zz: 3.14.0
         - Due to a contribution by Mitchell Clement [#428], it is now possible
           to build Ipopt in variant that uses single-precision floating
@@ -17,10 +16,7 @@
         - Added new header IpTypes.h that defines Ipopt types for integer
           and real numbers for C users.
 
-202x-yy-zz: 3.13.4
-=======
 2021-02-24: 3.13.4
->>>>>>> 3fbc0d29
         - Fixed a linking issue for ipopt_sens [#418]
         - Fixed Makefile for Java example regarding location of jar file
         - Fixed build of R interface if using -fvisibility=hidden.
