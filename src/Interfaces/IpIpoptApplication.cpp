// Copyright (C) 2004, 2012 International Business Machines and others.
// All Rights Reserved.
// This code is published under the Eclipse Public License.
//
// Authors:  Carl Laird, Andreas Waechter     IBM    2004-09-02

#include "IpoptConfig.h"
#include "IpIpoptApplication.hpp"
#include "IpTNLPAdapter.hpp"
#include "IpIpoptAlg.hpp"
#include "IpOrigIpoptNLP.hpp"
#include "IpIpoptData.hpp"
#include "IpIpoptCalculatedQuantities.hpp"
#include "IpAlgBuilder.hpp"
#include "IpSolveStatistics.hpp"
#include "IpLinearSolversRegOp.hpp"
#include "IpInterfacesRegOp.hpp"
#include "IpAlgorithmRegOp.hpp"
#include "IpCGPenaltyRegOp.hpp"
#include "IpNLPBoundsRemover.hpp"

#ifdef IPOPT_HAS_HSL
#include "CoinHslConfig.h"
#endif

#ifdef BUILD_INEXACT
# include "IpInexactRegOp.hpp"
# include "IpInexactAlgBuilder.hpp"
#endif

#include <cmath>
#include <fstream>

// Factory to facilitate creating IpoptApplication objects from within a DLL

Ipopt::IpoptApplication* IpoptApplicationFactory()
{
   return new Ipopt::IpoptApplication;
}

namespace Ipopt
{
#if IPOPT_VERBOSITY > 0
static const Index dbg_verbosity = 0;
#endif

IpoptApplication::IpoptApplication(
   bool create_console_out /* = true */,
   bool create_empty /* = false */
)
   : read_params_dat_(true),
     rethrow_nonipoptexception_(false),
     inexact_algorithm_(false),
     replace_bounds_(false)
{
   options_ = new OptionsList();
   if( create_empty )
   {
      return;
   }

   jnlst_ = new Journalist();
   try
   {
# if IPOPT_VERBOSITY > 0
      DebugJournalistWrapper::SetJournalist(GetRawPtr(jnlst_));
      SmartPtr<Journal> debug_jrnl = jnlst_->AddFileJournal("Debug", "debug.out", J_ITERSUMMARY);
      debug_jrnl->SetPrintLevel(J_DBG, J_ALL);
# endif

      DBG_START_METH("IpoptApplication::IpoptApplication()",
                     dbg_verbosity);

      if( create_console_out )
      {
         SmartPtr<Journal> stdout_jrnl = jnlst_->AddFileJournal("console", "stdout", J_ITERSUMMARY);
         stdout_jrnl->SetPrintLevel(J_DBG, J_NONE);
      }

      // Register the valid options
      reg_options_ = new RegisteredOptions();
      RegisterAllIpoptOptions(reg_options_);

      options_->SetJournalist(jnlst_);
      options_->SetRegisteredOptions(reg_options_);
   }
   catch( IpoptException& exc )
   {
      exc.ReportException(*jnlst_);
      THROW_EXCEPTION(IPOPT_APPLICATION_ERROR, "Caught unknown Ipopt exception");
   }
   catch( std::bad_alloc& )
   {
      jnlst_->Printf(J_ERROR, J_MAIN, "\nEXIT: Not enough memory.\n");
      THROW_EXCEPTION(IPOPT_APPLICATION_ERROR, "Not enough memory");
   }
   catch( ... )
   {
      IpoptException exc("Unknown Exception caught in ipopt", "Unknown File", -1);
      exc.ReportException(*jnlst_);
      THROW_EXCEPTION(IPOPT_APPLICATION_ERROR, "Caught unknown exception");
   }
}

IpoptApplication::IpoptApplication(
   SmartPtr<RegisteredOptions> reg_options,
   SmartPtr<OptionsList>       options,
   SmartPtr<Journalist>        jnlst
)
   : read_params_dat_(true),
     rethrow_nonipoptexception_(false),
     jnlst_(jnlst),
     reg_options_(reg_options),
     options_(options),
     inexact_algorithm_(false),
     replace_bounds_(false)
{ }

SmartPtr<IpoptApplication> IpoptApplication::clone()
{
   SmartPtr<IpoptApplication> retval = new IpoptApplication(false, true);
   retval->jnlst_ = Jnlst();
   retval->reg_options_ = RegOptions();
   *retval->options_ = *Options();

   retval->read_params_dat_ = read_params_dat_;
   retval->inexact_algorithm_ = inexact_algorithm_;
   retval->replace_bounds_ = replace_bounds_;
   retval->rethrow_nonipoptexception_ = rethrow_nonipoptexception_;

   return retval;
}

ApplicationReturnStatus IpoptApplication::Initialize(
   std::istream& is,
   bool          allow_clobber
)
{
   try
   {
      // Get the options
      if( is.good() )
      {
         // stream exists, read the content
         options_->ReadFromStream(*jnlst_, is, allow_clobber);
      }

      bool no_output;
      options_->GetBoolValue("suppress_all_output", no_output, "");

      if( no_output )
      {
         jnlst_->DeleteAllJournals();
      }
      else
      {
         Index ivalue;
         options_->GetIntegerValue("print_level", ivalue, "");
         EJournalLevel print_level = (EJournalLevel) ivalue;
         SmartPtr<Journal> stdout_jrnl = jnlst_->GetJournal("console");
         if( IsValid(stdout_jrnl) )
         {
            // Set printlevel for stdout
            stdout_jrnl->SetAllPrintLevels(print_level);
            stdout_jrnl->SetPrintLevel(J_DBG, J_NONE);
         }

         bool option_set;

#if IPOPT_VERBOSITY > 0
         // Set printlevel for debug
         option_set = options_->GetIntegerValue("debug_print_level",
                                                ivalue, "");
         EJournalLevel debug_print_level;
         if (option_set)
         {
            debug_print_level = (EJournalLevel)ivalue;
         }
         else
         {
            debug_print_level = print_level;
         }
         SmartPtr<Journal> debug_jrnl = jnlst_->GetJournal("Debug");
         if (IsNull(debug_jrnl))
         {
            debug_jrnl = jnlst_->AddFileJournal("Debug", "debug.out", J_ITERSUMMARY);
         }
         debug_jrnl->SetAllPrintLevels(debug_print_level);
         debug_jrnl->SetPrintLevel(J_DBG, J_ALL);
#endif

         // Open an output file if required
         std::string output_filename;
         options_->GetStringValue("output_file", output_filename, "");
         if( output_filename != "" )
         {
            EJournalLevel file_print_level;
            option_set = options_->GetIntegerValue("file_print_level", ivalue, "");
            if( option_set )
            {
               file_print_level = (EJournalLevel) ivalue;
            }
            else
            {
               file_print_level = print_level;
            }
            bool openend = OpenOutputFile(output_filename, file_print_level);
            if( !openend )
            {
               jnlst_->Printf(J_ERROR, J_INITIALIZATION, "Error opening output file \"%s\"\n", output_filename.c_str());
               return Invalid_Option;
            }
         }
      }

      // output a description of all the options
      bool print_options_documentation;
      options_->GetBoolValue("print_options_documentation", print_options_documentation, "");
      if( print_options_documentation )
      {
         std::string printmode;
         options_->GetStringValue("print_options_mode", printmode, "");
         if( printmode != "text" )
         {
            std::list<std::string> options_to_print;
            options_to_print.push_back("#Output");
            options_to_print.push_back("print_level");
            options_to_print.push_back("print_user_options");
            options_to_print.push_back("print_options_documentation");
            options_to_print.push_back("print_frequency_iter");
            options_to_print.push_back("print_frequency_time");
            options_to_print.push_back("output_file");
            options_to_print.push_back("file_print_level");
            options_to_print.push_back("option_file_name");
            options_to_print.push_back("print_info_string");
            options_to_print.push_back("inf_pr_output");
            options_to_print.push_back("print_timing_statistics");

            options_to_print.push_back("#Termination");
            options_to_print.push_back("tol");
            options_to_print.push_back("max_iter");
            options_to_print.push_back("max_cpu_time");
            options_to_print.push_back("dual_inf_tol");
            options_to_print.push_back("constr_viol_tol");
            options_to_print.push_back("compl_inf_tol");
            options_to_print.push_back("acceptable_tol");
            options_to_print.push_back("acceptable_iter");
            options_to_print.push_back("acceptable_constr_viol_tol");
            options_to_print.push_back("acceptable_dual_inf_tol");
            options_to_print.push_back("acceptable_compl_inf_tol");
            options_to_print.push_back("acceptable_obj_change_tol");
            options_to_print.push_back("diverging_iterates_tol");

            options_to_print.push_back("#NLP Scaling");
            options_to_print.push_back("obj_scaling_factor");
            options_to_print.push_back("nlp_scaling_method");
            options_to_print.push_back("nlp_scaling_max_gradient");
            options_to_print.push_back("nlp_scaling_min_value");

            options_to_print.push_back("#NLP");
            options_to_print.push_back("bound_relax_factor");
            options_to_print.push_back("honor_original_bounds");
            options_to_print.push_back("check_derivatives_for_naninf");
            options_to_print.push_back("nlp_lower_bound_inf");
            options_to_print.push_back("nlp_upper_bound_inf");
            options_to_print.push_back("fixed_variable_treatment");
            options_to_print.push_back("jac_c_constant");
            options_to_print.push_back("jac_d_constant");
            options_to_print.push_back("hessian_constant");

            options_to_print.push_back("#Initialization");
            options_to_print.push_back("bound_frac");
            options_to_print.push_back("bound_push");
            options_to_print.push_back("slack_bound_frac");
            options_to_print.push_back("slack_bound_push");
            options_to_print.push_back("bound_mult_init_val");
            options_to_print.push_back("constr_mult_init_max");
            options_to_print.push_back("bound_mult_init_method");

            options_to_print.push_back("#Barrier Parameter");
            options_to_print.push_back("mehrotra_algorithm");
            options_to_print.push_back("mu_strategy");
            options_to_print.push_back("mu_oracle");
            options_to_print.push_back("quality_function_max_section_steps");
            options_to_print.push_back("fixed_mu_oracle");
            options_to_print.push_back("adaptive_mu_globalization");
            options_to_print.push_back("mu_init");
            options_to_print.push_back("mu_max_fact");
            options_to_print.push_back("mu_max");
            options_to_print.push_back("mu_min");
            options_to_print.push_back("mu_target");
            options_to_print.push_back("barrier_tol_factor");
            options_to_print.push_back("mu_linear_decrease_factor");
            options_to_print.push_back("mu_superlinear_decrease_power");

            options_to_print.push_back("#Multiplier Updates");
            options_to_print.push_back("alpha_for_y");
            options_to_print.push_back("alpha_for_y_tol");
            options_to_print.push_back("recalc_y");
            options_to_print.push_back("recalc_y_feas_tol");

            options_to_print.push_back("#Line Search");
            options_to_print.push_back("max_soc");
            options_to_print.push_back("watchdog_shortened_iter_trigger");
            options_to_print.push_back("watchdog_trial_iter_max");
            options_to_print.push_back("accept_every_trial_step");
            options_to_print.push_back("corrector_type");
            options_to_print.push_back("soc_method");

            options_to_print.push_back("#Warm Start");
            options_to_print.push_back("warm_start_init_point");
            options_to_print.push_back("warm_start_bound_push");
            options_to_print.push_back("warm_start_bound_frac");
            options_to_print.push_back("warm_start_slack_bound_frac");
            options_to_print.push_back("warm_start_slack_bound_push");
            options_to_print.push_back("warm_start_mult_bound_push");
            options_to_print.push_back("warm_start_mult_init_max");

            options_to_print.push_back("#Restoration Phase");
            options_to_print.push_back("expect_infeasible_problem");
            options_to_print.push_back("expect_infeasible_problem_ctol");
            options_to_print.push_back("expect_infeasible_problem_ytol");
            options_to_print.push_back("start_with_resto");
            options_to_print.push_back("soft_resto_pderror_reduction_factor");
            options_to_print.push_back("required_infeasibility_reduction");
            options_to_print.push_back("bound_mult_reset_threshold");
            options_to_print.push_back("constr_mult_reset_threshold");
            options_to_print.push_back("evaluate_orig_obj_at_resto_trial");

            options_to_print.push_back("#Linear Solver");
            options_to_print.push_back("linear_solver");
            options_to_print.push_back("linear_system_scaling");
            options_to_print.push_back("linear_scaling_on_demand");
            options_to_print.push_back("max_refinement_steps");
            options_to_print.push_back("min_refinement_steps");
            options_to_print.push_back("neg_curv_test_reg");
            options_to_print.push_back("neg_curv_test_tol");

            options_to_print.push_back("#Hessian Perturbation");
            options_to_print.push_back("max_hessian_perturbation");
            options_to_print.push_back("min_hessian_perturbation");
            options_to_print.push_back("first_hessian_perturbation");
            options_to_print.push_back("perturb_inc_fact_first");
            options_to_print.push_back("perturb_inc_fact");
            options_to_print.push_back("perturb_dec_fact");
            options_to_print.push_back("jacobian_regularization_value");

            options_to_print.push_back("#Quasi-Newton");
            options_to_print.push_back("hessian_approximation");
            options_to_print.push_back("limited_memory_update_type");
            options_to_print.push_back("limited_memory_max_history");
            options_to_print.push_back("limited_memory_max_skipping");
            options_to_print.push_back("limited_memory_initialization");
            options_to_print.push_back("limited_memory_init_val");
            options_to_print.push_back("limited_memory_init_val_max");
            options_to_print.push_back("limited_memory_init_val_min");
            options_to_print.push_back("limited_memory_special_for_resto");

            options_to_print.push_back("#Derivative Test");
            options_to_print.push_back("derivative_test");
            options_to_print.push_back("derivative_test_perturbation");
            options_to_print.push_back("derivative_test_tol");
            options_to_print.push_back("derivative_test_print_all");
            options_to_print.push_back("derivative_test_first_index");
            options_to_print.push_back("point_perturbation_radius");

            // Special linear solver
#if defined(COINHSL_HAS_MA27) || defined(IPOPT_HAS_LINEARSOLVERLOADER)

            options_to_print.push_back("#MA27 Linear Solver");
            options_to_print.push_back("ma27_pivtol");
            options_to_print.push_back("ma27_pivtolmax");
            options_to_print.push_back("ma27_liw_init_factor");
            options_to_print.push_back("ma27_la_init_factor");
            options_to_print.push_back("ma27_meminc_factor");
#endif

#if defined(COINHSL_HAS_MA57) || defined(IPOPT_HAS_LINEARSOLVERLOADER)

            options_to_print.push_back("#MA57 Linear Solver");
            options_to_print.push_back("ma57_pivtol");
            options_to_print.push_back("ma57_pivtolmax");
            options_to_print.push_back("ma57_pre_alloc");
            options_to_print.push_back("ma57_pivot_order");
            options_to_print.push_back("ma57_automatic_scaling");
            options_to_print.push_back("ma57_block_size");
            options_to_print.push_back("ma57_node_amalgamation");
            options_to_print.push_back("ma57_small_pivot_flag");
#endif

#if defined(COINHSL_HAS_MA77) || defined(IPOPT_HAS_LINEARSOLVERLOADER)

            options_to_print.push_back("#MA77 Linear Solver");
            options_to_print.push_back("ma77_print_level");
            options_to_print.push_back("ma77_buffer_lpage");
            options_to_print.push_back("ma77_buffer_npage");
            options_to_print.push_back("ma77_file_size");
            options_to_print.push_back("ma77_maxstore");
            options_to_print.push_back("ma77_nemin");
            options_to_print.push_back("ma77_order");
            options_to_print.push_back("ma77_small");
            options_to_print.push_back("ma77_static");
            options_to_print.push_back("ma77_u");
            options_to_print.push_back("ma77_umax");
#endif

#if defined(COINHSL_HAS_MA86) || defined(IPOPT_HAS_LINEARSOLVERLOADER)

            options_to_print.push_back("#MA86 Linear Solver");
            options_to_print.push_back("ma86_print_level");
            options_to_print.push_back("ma86_nemin");
            options_to_print.push_back("ma86_order");
            options_to_print.push_back("ma86_scaling");
            options_to_print.push_back("ma86_small");
            options_to_print.push_back("ma86_static");
            options_to_print.push_back("ma86_u");
            options_to_print.push_back("ma86_umax");
#endif

#if defined(COINHSL_HAS_MA97) || defined(IPOPT_HAS_LINEARSOLVERLOADER)

            options_to_print.push_back("#MA97 Linear Solver");
            options_to_print.push_back("ma97_print_level");
            options_to_print.push_back("ma97_nemin");
            options_to_print.push_back("ma97_order");
            options_to_print.push_back("ma97_scaling");
            options_to_print.push_back("ma97_scaling1");
            options_to_print.push_back("ma97_scaling2");
            options_to_print.push_back("ma97_scaling3");
            options_to_print.push_back("ma97_small");
            options_to_print.push_back("ma97_solve_blas3");
            options_to_print.push_back("ma97_switch1");
            options_to_print.push_back("ma97_switch2");
            options_to_print.push_back("ma97_switch3");
            options_to_print.push_back("ma97_u");
            options_to_print.push_back("ma97_umax");
#endif

#ifdef IPOPT_HAS_MUMPS

            options_to_print.push_back("#MUMPS Linear Solver");
            options_to_print.push_back("mumps_pivtol");
            options_to_print.push_back("mumps_pivtolmax");
            options_to_print.push_back("mumps_mem_percent");
            options_to_print.push_back("mumps_permuting_scaling");
            options_to_print.push_back("mumps_pivot_order");
            options_to_print.push_back("mumps_scaling");
#endif

#if defined(IPOPT_HAS_PARDISO) || defined(IPOPT_HAS_LINEARSOLVERLOADER)

            options_to_print.push_back("#Pardiso Linear Solver");
            options_to_print.push_back("pardiso_matching_strategy");
            options_to_print.push_back("pardiso_max_iterative_refinement_steps");
            options_to_print.push_back("pardiso_msglvl");
            options_to_print.push_back("pardiso_order");
            //options_to_print.push_back("pardiso_out_of_core_power");
#endif

<<<<<<< HEAD
#ifdef HAVE_SPRAL

            options_to_print.push_back("#SPRAL Linear Solver");
            options_to_print.push_back("spral_cpu_block_size");
            options_to_print.push_back("spral_gpu_perf_coeff");
            options_to_print.push_back("spral_ignore_numa");
            options_to_print.push_back("spral_max_load_inbalance");
            options_to_print.push_back("spral_min_gpu_work");
            options_to_print.push_back("spral_nemin");
            options_to_print.push_back("spral_order");
            options_to_print.push_back("spral_pivot_method");
            options_to_print.push_back("spral_print_level");
            options_to_print.push_back("spral_scaling");
            options_to_print.push_back("spral_scaling_1");
            options_to_print.push_back("spral_scaling_2");
            options_to_print.push_back("spral_scaling_3");
            options_to_print.push_back("spral_small");
            options_to_print.push_back("spral_small_subtree_threshold");
            options_to_print.push_back("spral_switch_1");
            options_to_print.push_back("spral_switch_2");
            options_to_print.push_back("spral_switch_3");
            options_to_print.push_back("spral_u");
            options_to_print.push_back("spral_umax");
            options_to_print.push_back("spral_use_gpu");
#endif

#ifdef HAVE_WSMP
=======
#ifdef IPOPT_HAS_WSMP
>>>>>>> 424d0cc4

            options_to_print.push_back("#WSMP Linear Solver");
            options_to_print.push_back("wsmp_num_threads");
            options_to_print.push_back("wsmp_ordering_option");
            options_to_print.push_back("wsmp_pivtol");
            options_to_print.push_back("wsmp_pivtolmax");
            options_to_print.push_back("wsmp_scaling");
            options_to_print.push_back("wsmp_singularity_threshold");
#endif

            if( printmode == "latex" )
            {
               reg_options_->OutputLatexOptionDocumentation(*jnlst_, options_to_print);
            }
            else
            {
               reg_options_->OutputDoxygenOptionDocumentation(*jnlst_, options_to_print);
            }
         }
         else
         {
            std::list<std::string> categories;
            categories.push_back("Output");
            /*categories.push_back("Main Algorithm");*/
            categories.push_back("Convergence");
            categories.push_back("NLP Scaling");
            categories.push_back("NLP");
            categories.push_back("Initialization");
            categories.push_back("Barrier Parameter Update");
            categories.push_back("Line Search");
            categories.push_back("Warm Start");
            categories.push_back("Linear Solver");
            categories.push_back("Step Calculation");
            categories.push_back("Restoration Phase");
            categories.push_back("Derivative Checker");
            categories.push_back("Hessian Approximation");
            categories.push_back("MA27 Linear Solver");
            categories.push_back("MA57 Linear Solver");
            categories.push_back("Pardiso Linear Solver");
<<<<<<< HEAD
#ifdef HAVE_SPRAL

            categories.push_back("SPRAL Linear Solver");
#endif
#ifdef HAVE_WSMP
=======
#ifdef IPOPT_HAS_WSMP
>>>>>>> 424d0cc4

            categories.push_back("WSMP Linear Solver");
#endif
#ifdef IPOPT_HAS_MUMPS

            categories.push_back("Mumps Linear Solver");
#endif
            categories.push_back("MA28 Linear Solver");

            categories.push_back("Uncategorized");
            //categories.push_back("Undocumented Options");
            reg_options_->OutputOptionDocumentation(*jnlst_, categories);
         }
      }

#ifdef BUILD_INEXACT
      // Check if we are to use the inexact linear solver option
      options_->GetBoolValue("inexact_algorithm", inexact_algorithm_, "");
      // Change the default flags for the inexact algorithm
      if (inexact_algorithm_)
      {
         AddInexactDefaultOptions(*options_);
      }
#endif

      options_->GetBoolValue("replace_bounds", replace_bounds_, "");
   }
   catch( OPTION_INVALID& exc )
   {
      exc.ReportException(*jnlst_, J_ERROR);
      return Invalid_Option;
   }
   catch( IpoptException& exc )
   {
      exc.ReportException(*jnlst_, J_ERROR);
      return Unrecoverable_Exception;
   }
   catch( std::bad_alloc& )
   {
      jnlst_->Printf(J_SUMMARY, J_MAIN, "\nEXIT: Not enough memory.\n");
      return Insufficient_Memory;
   }
   catch( ... )
   {
      if( !rethrow_nonipoptexception_ )
      {
         IpoptException exc("Unknown Exception caught in ipopt", "Unknown File", -1);
         exc.ReportException(*jnlst_);
         return NonIpopt_Exception_Thrown;
      }
      else
      {
         throw;
      }
   }
   return Solve_Succeeded;
}

ApplicationReturnStatus IpoptApplication::Initialize(
   std::string params_file,
   bool        allow_clobber
)
{
   std::ifstream is;
   if( params_file != "" )
   {
      try
      {
         is.open(params_file.c_str());
      }
      catch( std::bad_alloc& )
      {
         jnlst_->Printf(J_SUMMARY, J_MAIN, "\nEXIT: Not enough memory.\n");
         return Insufficient_Memory;
      }
      catch( ... )
      {
         if( !rethrow_nonipoptexception_ )
         {
            IpoptException exc("Unknown Exception caught in ipopt", "Unknown File", -1);
            exc.ReportException(*jnlst_);
            return NonIpopt_Exception_Thrown;
         }
         else
         {
            throw;
         }
      }
   }
   ApplicationReturnStatus retval = Initialize(is, allow_clobber);
   if( is )
   {
      is.close();
   }
   return retval;
}

ApplicationReturnStatus IpoptApplication::Initialize(
   bool allow_clobber
)
{
   std::string option_file_name;
   options_->GetStringValue("option_file_name", option_file_name, "");
   if( option_file_name != "" && option_file_name != "ipopt.opt" )
   {
      jnlst_->Printf(J_SUMMARY, J_MAIN, "Using option file \"%s\".\n\n", option_file_name.c_str());
   }

   return Initialize(option_file_name, allow_clobber);
}

IpoptApplication::~IpoptApplication()
{
   DBG_START_METH("IpoptApplication::~IpoptApplication()",
                  dbg_verbosity);
}

void IpoptApplication::RegisterOptions(
   SmartPtr<RegisteredOptions> roptions
)
{
   roptions->SetRegisteringCategory("Output");
   roptions->AddBoundedIntegerOption(
      "print_level",
      "Output verbosity level.",
      0, J_LAST_LEVEL - 1,
      J_ITERSUMMARY,
      "Sets the default verbosity level for console output. "
      "The larger this value the more detailed is the output.");

   roptions->AddStringOption1(
      "output_file",
      "File name of desired output file (leave unset for no file output).",
      "",
      "*", "Any acceptable standard file name",
      "NOTE: This option only works when read from the ipopt.opt options file! "
      "An output file with this name will be written (leave unset for no file output). "
      "The verbosity level is by default set to \"print_level\", but can be overridden with \"file_print_level\". "
      "The file name is changed to use only small letters.");
   roptions->AddBoundedIntegerOption(
      "file_print_level",
      "Verbosity level for output file.",
      0, J_LAST_LEVEL - 1,
      J_ITERSUMMARY,
      "NOTE: This option only works when read from the ipopt.opt options file! "
      "Determines the verbosity level for the file specified by \"output_file\". "
      "By default it is the same as \"print_level\".");
   roptions->AddStringOption2(
      "print_user_options",
      "Print all options set by the user.",
      "no",
      "no", "don't print options",
      "yes", "print options",
      "If selected, the algorithm will print the list of all options set by the user including their values and whether they have been used. "
      "In some cases this information might be incorrect, due to the internal program flow.");
   roptions->AddStringOption2(
      "print_options_documentation",
      "Switch to print all algorithmic options.",
      "no",
      "no", "don't print list",
      "yes", "print list",
      "If selected, the algorithm will print the list of all available algorithmic options with some documentation "
      "before solving the optimization problem.");

#if IPOPT_VERBOSITY > 0

   roptions->AddBoundedIntegerOption(
      "debug_print_level",
      "Verbosity level for debug file.",
      0, J_LAST_LEVEL - 1,
      J_ITERSUMMARY,
      "This Ipopt library has been compiled in debug mode, and a file \"debug.out\" is produced for every run."
      "This option determines the verbosity level for this file. "
      "By default it is the same as \"print_level\".");
#endif

   roptions->AddStringOption2(
      "print_timing_statistics",
      "Switch to print timing statistics.",
      "no",
      "no", "don't print statistics",
      "yes", "print all timing statistics",
      "If selected, the program will print the CPU usage (user time) for selected tasks.");

   roptions->AddStringOption1(
      "option_file_name",
      "File name of options file.",
      "ipopt.opt",
      "*", "Any acceptable standard file name",
      "By default, the name of the Ipopt options file is \"ipopt.opt\" - "
      "or something else if specified in the IpoptApplication::Initialize call. "
      "If this option is set by SetStringValue BEFORE the options file is read, it specifies the name of the options file. "
      "It does not make any sense to specify this option within the options file. "
      "Setting this option to an empty string disables reading of an options file.");

   roptions->AddStringOption2(
      "replace_bounds",
      "Indicates if all variable bounds should be replaced by inequality constraints",
      "no",
      "no", "leave bounds on variables",
      "yes", "replace variable bounds by inequality constraints",
      "This option must be set for the inexact algorithm");
   roptions->AddStringOption2(
      "skip_finalize_solution_call",
      "Indicates if call to NLP::FinalizeSolution after optimization should be suppressed",
      "no",
      "no", "call FinalizeSolution",
      "yes", "do not call FinalizeSolution",
      "In some Ipopt applications, the user might want to call the FinalizeSolution method separately. "
      "Setting this option to \"yes\" will cause the IpoptApplication object to suppress the default call to that method.");

   roptions->SetRegisteringCategory("Undocumented");
   roptions->AddStringOption3(
      "print_options_mode",
      "Undocumented",
      "text",
      "text", "Ordinary text",
      "latex", "LaTeX formatted",
      "doxygen", "Doxygen (markdown) formatted");
   roptions->AddStringOption2(
      "suppress_all_output",
      "Undocumented",
      "no",
      "no", "Undocumented",
      "yes", "Undocumented",
      "Undocumented");
#ifdef BUILD_INEXACT
   roptions->AddStringOption2(
      "inexact_algorithm",
      "Activate the version of Ipopt that allows iterative linear solvers.",
      "no",
      "no", "use default algorithm with direct linear solvers",
      "yes", "use the EXPERIMENTAL iterative linear solver option");
#endif
}

ApplicationReturnStatus IpoptApplication::OptimizeTNLP(
   const SmartPtr<TNLP>& tnlp
)
{
   nlp_adapter_ = new TNLPAdapter(GetRawPtr(tnlp), ConstPtr(jnlst_));
   return OptimizeNLP(nlp_adapter_);
}

ApplicationReturnStatus IpoptApplication::ReOptimizeTNLP(
   const SmartPtr<TNLP>& tnlp
)
{
   ASSERT_EXCEPTION(IsValid(nlp_adapter_), INVALID_WARMSTART, "ReOptimizeTNLP called before OptimizeTNLP.");
   TNLPAdapter* adapter = static_cast<TNLPAdapter*>(GetRawPtr(nlp_adapter_));
   DBG_ASSERT(dynamic_cast<TNLPAdapter*> (GetRawPtr(nlp_adapter_)));
   ASSERT_EXCEPTION(adapter->tnlp() == tnlp, INVALID_WARMSTART, "ReOptimizeTNLP called for different TNLP.")

   return ReOptimizeNLP(nlp_adapter_);
}

ApplicationReturnStatus IpoptApplication::OptimizeNLP(
   const SmartPtr<NLP>& nlp
)
{
   SmartPtr<AlgorithmBuilder> alg_builder = NULL;
   return OptimizeNLP(nlp, alg_builder);
}

ApplicationReturnStatus IpoptApplication::OptimizeNLP(
   const SmartPtr<NLP>&        nlp,
   SmartPtr<AlgorithmBuilder>& alg_builder
)
{
   ApplicationReturnStatus retValue = Internal_Error;

   // Prepare internal data structures of the algorithm
   try
   {

      if( IsNull(alg_builder) )
      {
#ifdef BUILD_INEXACT
         if (inexact_algorithm_)
         {
            alg_builder = new InexactAlgorithmBuilder();
         }
         else
         {
#endif
            alg_builder = new AlgorithmBuilder();
#ifdef BUILD_INEXACT
         }
#endif
      }

      SmartPtr<NLP> use_nlp;
      if( replace_bounds_ )
      {
         use_nlp = new NLPBoundsRemover(*nlp);
      }
      else
      {
         use_nlp = nlp;
      }
      alg_builder->BuildIpoptObjects(*jnlst_, *options_, "", use_nlp, ip_nlp_, ip_data_, ip_cq_);

      alg_ = GetRawPtr(alg_builder->BuildBasicAlgorithm(*jnlst_, *options_, ""));

      // finally call the optimization
      retValue = call_optimize();
   }
   catch( OPTION_INVALID& exc )
   {
      exc.ReportException(*jnlst_, J_ERROR);
      jnlst_->Printf(J_SUMMARY, J_MAIN, "\nEXIT: Invalid option encountered.\n");
      retValue = Invalid_Option;
   }
   catch( IpoptException& exc )
   {
      exc.ReportException(*jnlst_, J_ERROR);
      jnlst_->Printf(J_SUMMARY, J_MAIN, "\nEXIT: Some uncaught Ipopt exception encountered.\n");
      retValue = Unrecoverable_Exception;
   }
   catch( std::bad_alloc& )
   {
      retValue = Insufficient_Memory;
      jnlst_->Printf(J_SUMMARY, J_MAIN, "\nEXIT: Not enough memory.\n");
   }
   catch( ... )
   {
      if( !rethrow_nonipoptexception_ )
      {
         IpoptException exc("Unknown Exception caught in Ipopt", "Unknown File", -1);
         exc.ReportException(*jnlst_, J_ERROR);
         retValue = NonIpopt_Exception_Thrown;
      }
      else
      {
         throw;
      }
   }

   jnlst_->FlushBuffer();

   return retValue;
}

ApplicationReturnStatus IpoptApplication::ReOptimizeNLP(
   const SmartPtr<NLP>& nlp
)
{
   ASSERT_EXCEPTION(IsValid(alg_), INVALID_WARMSTART, "ReOptimizeNLP called before OptimizeNLP.");
   OrigIpoptNLP* orig_nlp = static_cast<OrigIpoptNLP*>(GetRawPtr(ip_nlp_));
   DBG_ASSERT(dynamic_cast<OrigIpoptNLP*> (GetRawPtr(ip_nlp_)));
   ASSERT_EXCEPTION(orig_nlp->nlp() == nlp, INVALID_WARMSTART, "ReOptimizeTNLP called for different NLP.")

   return call_optimize();
}

ApplicationReturnStatus IpoptApplication::call_optimize()
{
   // Reset the print-level for the screen output
   Index ivalue;
   options_->GetIntegerValue("print_level", ivalue, "");
   EJournalLevel print_level = (EJournalLevel) ivalue;
   SmartPtr<Journal> stdout_jrnl = jnlst_->GetJournal("console");
   if( IsValid(stdout_jrnl) )
   {
      // Set printlevel for stdout
      stdout_jrnl->SetAllPrintLevels(print_level);
      stdout_jrnl->SetPrintLevel(J_DBG, J_NONE);
   }

   statistics_ = NULL; /* delete old statistics */
   // Get the pointers to the real objects (need to do it that
   // awkwardly since otherwise we would have to include so many
   // things in IpoptApplication, which a user would have to
   // include, too (SmartPtr doesn't work otherwise on AIX)
   IpoptAlgorithm* p2alg = static_cast<IpoptAlgorithm*>(GetRawPtr(alg_));
   DBG_ASSERT(dynamic_cast<IpoptAlgorithm*> (GetRawPtr(alg_)));
   IpoptData* p2ip_data = static_cast<IpoptData*>(GetRawPtr(ip_data_));
   DBG_ASSERT(dynamic_cast<IpoptData*> (GetRawPtr(ip_data_)));
   OrigIpoptNLP* p2ip_nlp = static_cast<OrigIpoptNLP*>(GetRawPtr(ip_nlp_));
   DBG_ASSERT(dynamic_cast<OrigIpoptNLP*> (GetRawPtr(ip_nlp_)));
   IpoptCalculatedQuantities* p2ip_cq = static_cast<IpoptCalculatedQuantities*>(GetRawPtr(ip_cq_));
   DBG_ASSERT(dynamic_cast<IpoptCalculatedQuantities*> (GetRawPtr(ip_cq_)));

   // Reset Timing statistics
   ip_data_->TimingStats().ResetTimes();
   p2ip_nlp->ResetTimes();

   ApplicationReturnStatus retValue = Internal_Error;
   SolverReturn status = INTERNAL_ERROR;
   /** Flag indicating if the NLP:FinalizeSolution method should not
    *  be called after optimization. */
   bool skip_finalize_solution_call = false;
   try
   {

      // Set up the algorithm
      p2alg->Initialize(*jnlst_, *p2ip_nlp, *p2ip_data, *p2ip_cq, *options_, "");

      // Process the options used below
      bool print_timing_statistics;
      options_->GetBoolValue("print_timing_statistics", print_timing_statistics, "");

      // If selected, print the user options
      bool print_user_options;
      options_->GetBoolValue("print_user_options", print_user_options, "");
      if( print_user_options )
      {
         std::string liststr;
         options_->PrintUserOptions(liststr);
         jnlst_->Printf(J_ERROR, J_MAIN, "\nList of user-set options:\n\n%s", liststr.c_str());
      }

      if( jnlst_->ProduceOutput(J_DETAILED, J_MAIN) )
      {
         // Print out the options (including the number of times they were used
         std::string liststr;
         options_->PrintList(liststr);
         jnlst_->Printf(J_DETAILED, J_MAIN, "\nList of options:\n\n%s", liststr.c_str());
      }

      // Run the algorithm
      status = p2alg->Optimize();

      // Since all the output below doesn't make any sense in this
      // case, we rethrow the TOO_FEW_DOF exception here
      ASSERT_EXCEPTION(status != TOO_FEW_DEGREES_OF_FREEDOM, TOO_FEW_DOF, "Too few degrees of freedom (rethrown)!");

      jnlst_->Printf(J_SUMMARY, J_SOLUTION, "\nNumber of Iterations....: %d\n", p2ip_data->iter_count());

      if( status != INVALID_NUMBER_DETECTED )
      {
         try
         {
            jnlst_->Printf(J_SUMMARY, J_SOLUTION,
                           "\n                                   (scaled)                 (unscaled)\n");
            jnlst_->Printf(J_SUMMARY, J_SOLUTION, "Objective...............: %24.16e  %24.16e\n", p2ip_cq->curr_f(),
                           p2ip_cq->unscaled_curr_f());
            jnlst_->Printf(J_SUMMARY, J_SOLUTION, "Dual infeasibility......: %24.16e  %24.16e\n",
                           p2ip_cq->curr_dual_infeasibility(NORM_MAX), p2ip_cq->unscaled_curr_dual_infeasibility(NORM_MAX));
            jnlst_->Printf(J_SUMMARY, J_SOLUTION, "Constraint violation....: %24.16e  %24.16e\n",
                           p2ip_cq->curr_nlp_constraint_violation(NORM_MAX),
                           p2ip_cq->unscaled_curr_nlp_constraint_violation(NORM_MAX));
            jnlst_->Printf(J_SUMMARY, J_SOLUTION, "Complementarity.........: %24.16e  %24.16e\n",
                           p2ip_cq->curr_complementarity(0., NORM_MAX), p2ip_cq->unscaled_curr_complementarity(0., NORM_MAX));
            jnlst_->Printf(J_SUMMARY, J_SOLUTION, "Overall NLP error.......: %24.16e  %24.16e\n\n",
                           p2ip_cq->curr_nlp_error(), p2ip_cq->unscaled_curr_nlp_error());
         }
         catch( IpoptNLP::Eval_Error& exc )
         {
            status = INVALID_NUMBER_DETECTED;
            exc.ReportException(*jnlst_, J_ERROR);
         }
      }

      p2ip_data->curr()->x()->Print(*jnlst_, J_VECTOR, J_SOLUTION, "x");
      p2ip_data->curr()->y_c()->Print(*jnlst_, J_VECTOR, J_SOLUTION, "y_c");
      p2ip_data->curr()->y_d()->Print(*jnlst_, J_VECTOR, J_SOLUTION, "y_d");
      p2ip_data->curr()->z_L()->Print(*jnlst_, J_VECTOR, J_SOLUTION, "z_L");
      p2ip_data->curr()->z_U()->Print(*jnlst_, J_VECTOR, J_SOLUTION, "z_U");
      p2ip_data->curr()->v_L()->Print(*jnlst_, J_VECTOR, J_SOLUTION, "v_L");
      p2ip_data->curr()->v_U()->Print(*jnlst_, J_VECTOR, J_SOLUTION, "v_U");

      if( status == LOCAL_INFEASIBILITY )
      {
         p2ip_cq->curr_c()->Print(*jnlst_, J_VECTOR, J_SOLUTION, "curr_c");
         p2ip_cq->curr_d_minus_s()->Print(*jnlst_, J_VECTOR, J_SOLUTION, "curr_d_minus_s");
      }

      jnlst_->Printf(J_SUMMARY, J_STATISTICS, "\nNumber of objective function evaluations             = %d\n",
                     p2ip_nlp->f_evals());
      jnlst_->Printf(J_SUMMARY, J_STATISTICS, "Number of objective gradient evaluations             = %d\n",
                     p2ip_nlp->grad_f_evals());
      jnlst_->Printf(J_SUMMARY, J_STATISTICS, "Number of equality constraint evaluations            = %d\n",
                     p2ip_nlp->c_evals());
      jnlst_->Printf(J_SUMMARY, J_STATISTICS, "Number of inequality constraint evaluations          = %d\n",
                     p2ip_nlp->d_evals());
      jnlst_->Printf(J_SUMMARY, J_STATISTICS, "Number of equality constraint Jacobian evaluations   = %d\n",
                     p2ip_nlp->jac_c_evals());
      jnlst_->Printf(J_SUMMARY, J_STATISTICS, "Number of inequality constraint Jacobian evaluations = %d\n",
                     p2ip_nlp->jac_d_evals());
      jnlst_->Printf(J_SUMMARY, J_STATISTICS, "Number of Lagrangian Hessian evaluations             = %d\n",
                     p2ip_nlp->h_evals());
      Number cpu_time_overall_alg = p2ip_data->TimingStats().OverallAlgorithm().TotalCpuTime();
      Number cpu_time_funcs = p2ip_nlp->TotalFunctionEvaluationCpuTime();
      jnlst_->Printf(J_SUMMARY, J_STATISTICS, "Total CPU secs in IPOPT (w/o function evaluations)   = %10.3f\n",
                     cpu_time_overall_alg - cpu_time_funcs);
      jnlst_->Printf(J_SUMMARY, J_STATISTICS, "Total CPU secs in NLP function evaluations           = %10.3f\n",
                     cpu_time_funcs);

      // Write timing statistics information
      if( print_timing_statistics )
      {
         jnlst_->Printf(J_SUMMARY, J_TIMING_STATISTICS, "\n\nTiming Statistics:\n\n");
         p2ip_data->TimingStats().PrintAllTimingStatistics(*jnlst_, J_SUMMARY, J_TIMING_STATISTICS);
         p2ip_nlp->PrintTimingStatistics(*jnlst_, J_SUMMARY, J_TIMING_STATISTICS);
      }

      // Write EXIT message
      if( status == SUCCESS )
      {
         retValue = Solve_Succeeded;
         jnlst_->Printf(J_SUMMARY, J_MAIN, "\nEXIT: Optimal Solution Found.\n");
      }
      else if( status == MAXITER_EXCEEDED )
      {
         retValue = Maximum_Iterations_Exceeded;
         jnlst_->Printf(J_SUMMARY, J_MAIN, "\nEXIT: Maximum Number of Iterations Exceeded.\n");
      }
      else if( status == CPUTIME_EXCEEDED )
      {
         retValue = Maximum_CpuTime_Exceeded;
         jnlst_->Printf(J_SUMMARY, J_MAIN, "\nEXIT: Maximum CPU time exceeded.\n");
      }
      else if( status == STOP_AT_TINY_STEP )
      {
         retValue = Search_Direction_Becomes_Too_Small;
         jnlst_->Printf(J_SUMMARY, J_MAIN, "\nEXIT: Search Direction is becoming Too Small.\n");
      }
      else if( status == STOP_AT_ACCEPTABLE_POINT )
      {
         retValue = Solved_To_Acceptable_Level;
         jnlst_->Printf(J_SUMMARY, J_MAIN, "\nEXIT: Solved To Acceptable Level.\n");
      }
      else if( status == FEASIBLE_POINT_FOUND )
      {
         retValue = Feasible_Point_Found;
         jnlst_->Printf(J_SUMMARY, J_MAIN, "\nEXIT: Feasible point for square problem found.\n");
      }
      else if( status == DIVERGING_ITERATES )
      {
         retValue = Diverging_Iterates;
         jnlst_->Printf(J_SUMMARY, J_MAIN, "\nEXIT: Iterates diverging; problem might be unbounded.\n");
      }
      else if( status == RESTORATION_FAILURE )
      {
         retValue = Restoration_Failed;
         jnlst_->Printf(J_SUMMARY, J_MAIN, "\nEXIT: Restoration Failed!\n");
      }
      else if( status == ERROR_IN_STEP_COMPUTATION )
      {
         retValue = Error_In_Step_Computation;
         jnlst_->Printf(J_SUMMARY, J_MAIN, "\nEXIT: Error in step computation (regularization becomes too large?)!\n");
      }
      else if( status == LOCAL_INFEASIBILITY )
      {
         retValue = Infeasible_Problem_Detected;
         jnlst_->Printf(J_SUMMARY, J_MAIN,
                        "\nEXIT: Converged to a point of local infeasibility. Problem may be infeasible.\n");
      }
      else if( status == USER_REQUESTED_STOP )
      {
         retValue = User_Requested_Stop;
         jnlst_->Printf(J_SUMMARY, J_MAIN, "\nEXIT: Stopping optimization at current point as requested by user.\n");
      }
      else if( status == INVALID_NUMBER_DETECTED )
      {
         retValue = Invalid_Number_Detected;
         jnlst_->Printf(J_SUMMARY, J_MAIN, "\nEXIT: Invalid number in NLP function or derivative detected.\n");
      }
      else
      {
         retValue = Internal_Error;
         jnlst_->Printf(J_SUMMARY, J_MAIN,
                        "\nEXIT: INTERNAL ERROR: Unknown SolverReturn value - Notify IPOPT Authors.\n");
         return retValue;
      }

      if( status != INVALID_NUMBER_DETECTED )
      {
         // Create a SolveStatistics object
         statistics_ = new SolveStatistics(p2ip_nlp, p2ip_data, p2ip_cq);
      }
   }
   catch( TOO_FEW_DOF& exc )
   {
      exc.ReportException(*jnlst_, J_STRONGWARNING);
      jnlst_->Printf(J_SUMMARY, J_MAIN, "\nEXIT: Problem has too few degrees of freedom.\n");
      retValue = Not_Enough_Degrees_Of_Freedom;
      status = TOO_FEW_DEGREES_OF_FREEDOM;
   }
   catch( OPTION_INVALID& exc )
   {
      exc.ReportException(*jnlst_, J_ERROR);
      jnlst_->Printf(J_SUMMARY, J_MAIN, "\nEXIT: Invalid option encountered.\n");
      retValue = Invalid_Option;
      status = INVALID_OPTION;
   }
   catch( NO_FREE_VARIABLES_BUT_FEASIBLE& exc )
   {
      exc.ReportException(*jnlst_, J_MOREDETAILED);
      jnlst_->Printf(J_SUMMARY, J_MAIN, "\nEXIT: Optimal Solution Found.\n");
      retValue = Solve_Succeeded;
      status = SUCCESS;
      skip_finalize_solution_call = true; /* has already been called by TNLPAdapter (and we don't know the correct primal solution) */
   }
   catch( NO_FREE_VARIABLES_AND_INFEASIBLE& exc )
   {
      exc.ReportException(*jnlst_, J_MOREDETAILED);
      jnlst_->Printf(J_SUMMARY, J_MAIN, "\nEXIT: Problem has only fixed variables and constraints are infeasible.\n");
      retValue = Infeasible_Problem_Detected;
      status = LOCAL_INFEASIBILITY;
      skip_finalize_solution_call = true; /* has already been called by TNLPAdapter (and we don't know the correct primal solution) */
   }
   catch( INCONSISTENT_BOUNDS& exc )
   {
      exc.ReportException(*jnlst_, J_MOREDETAILED);
      jnlst_->Printf(J_SUMMARY, J_MAIN, "\nEXIT: Problem has inconsistent variable bounds or constraint sides.\n");
      retValue = Infeasible_Problem_Detected;
      status = LOCAL_INFEASIBILITY;
      skip_finalize_solution_call = true; /* has already been called by TNLPAdapter (and we don't know the correct primal solution) */
   }
   catch( IpoptException& exc )
   {
      exc.ReportException(*jnlst_, J_ERROR);
      jnlst_->Printf(J_SUMMARY, J_MAIN, "\nEXIT: Some uncaught Ipopt exception encountered.\n");
      retValue = Unrecoverable_Exception;
   }
   catch( std::bad_alloc& )
   {
      retValue = Insufficient_Memory;
      jnlst_->Printf(J_SUMMARY, J_MAIN, "\nEXIT: Not enough memory.\n");
      status = OUT_OF_MEMORY;
   }
   catch( ... )
   {
      if( !rethrow_nonipoptexception_ )
      {
         IpoptException exc("Unknown Exception caught in Ipopt", "Unknown File", -1);
         exc.ReportException(*jnlst_, J_ERROR);
         retValue = NonIpopt_Exception_Thrown;
      }
      else
      {
         jnlst_->FlushBuffer();
         throw;
      }
   }

   if( !skip_finalize_solution_call )
   {
      options_->GetBoolValue("skip_finalize_solution_call", skip_finalize_solution_call, "");
   }

   if( !skip_finalize_solution_call && IsValid(p2ip_data->curr()) && IsValid(p2ip_data->curr()->x()) )
   {
      SmartPtr<const Vector> c;
      SmartPtr<const Vector> d;
      SmartPtr<const Vector> zL;
      SmartPtr<const Vector> zU;
      SmartPtr<const Vector> yc;
      SmartPtr<const Vector> yd;
      Number obj = 0.;

      switch( status )
      {
         case SUCCESS:
         case MAXITER_EXCEEDED:
         case STOP_AT_TINY_STEP:
         case STOP_AT_ACCEPTABLE_POINT:
         case LOCAL_INFEASIBILITY:
         case USER_REQUESTED_STOP:
         case FEASIBLE_POINT_FOUND:
         case DIVERGING_ITERATES:
         case RESTORATION_FAILURE:
         case ERROR_IN_STEP_COMPUTATION:
            c = p2ip_cq->curr_c();
            d = p2ip_cq->curr_d();
            obj = p2ip_cq->curr_f();
            zL = p2ip_data->curr()->z_L();
            zU = p2ip_data->curr()->z_U();
            yc = p2ip_data->curr()->y_c();
            yd = p2ip_data->curr()->y_d();
            break;
         default:
         {
            SmartPtr<Vector> tmp = p2ip_data->curr()->y_c()->MakeNew();
            tmp->Set(0.);
            c = ConstPtr(tmp);
            yc = ConstPtr(tmp);
            tmp = p2ip_data->curr()->y_d()->MakeNew();
            tmp->Set(0.);
            d = ConstPtr(tmp);
            yd = ConstPtr(tmp);
            tmp = p2ip_data->curr()->z_L()->MakeNew();
            tmp->Set(0.);
            zL = ConstPtr(tmp);
            tmp = p2ip_data->curr()->z_U()->MakeNew();
            tmp->Set(0.);
            zU = ConstPtr(tmp);
         }
      }

      p2ip_nlp->FinalizeSolution(status, *p2ip_data->curr()->x(), *zL, *zU, *c, *d, *yc, *yd, obj, p2ip_data, p2ip_cq);
   }

   jnlst_->FlushBuffer();

   return retValue;
}

bool IpoptApplication::OpenOutputFile(
   std::string   file_name,
   EJournalLevel print_level
)
{
   SmartPtr<Journal> file_jrnl = jnlst_->GetJournal("OutputFile:" + file_name);

   if( IsNull(file_jrnl) )
   {
      file_jrnl = jnlst_->AddFileJournal("OutputFile:" + file_name, file_name.c_str(), print_level);
   }

   // Check, if the output file could be created properly
   if( IsNull(file_jrnl) )
   {
      return false;
   }

   file_jrnl->SetPrintLevel(J_DBG, J_NONE);

   return true;
}

void IpoptApplication::RegisterAllIpoptOptions(
   const SmartPtr<RegisteredOptions>& roptions
)
{
   RegisterOptions_Interfaces(roptions);
   RegisterOptions_Algorithm(roptions);
   RegisterOptions_CGPenalty(roptions);
   RegisterOptions_LinearSolvers(roptions);
#ifdef BUILD_INEXACT
   RegisterOptions_Inexact(roptions);
#endif
}

SmartPtr<SolveStatistics> IpoptApplication::Statistics()
{
   return statistics_;
}

SmartPtr<IpoptNLP> IpoptApplication::IpoptNLPObject()
{
   return ip_nlp_;
}

SmartPtr<IpoptData> IpoptApplication::IpoptDataObject()
{
   return ip_data_;
}

SmartPtr<IpoptCalculatedQuantities> IpoptApplication::IpoptCQObject()
{
   return ip_cq_;
}

SmartPtr<IpoptAlgorithm> IpoptApplication::AlgorithmObject()
{
   return alg_;
}

void IpoptApplication::PrintCopyrightMessage()
{
   IpoptAlgorithm::print_copyright_message(*jnlst_);
}

} // namespace Ipopt<|MERGE_RESOLUTION|>--- conflicted
+++ resolved
@@ -457,8 +457,7 @@
             //options_to_print.push_back("pardiso_out_of_core_power");
 #endif
 
-<<<<<<< HEAD
-#ifdef HAVE_SPRAL
+#ifdef IPOPT_HAS_SPRAL
 
             options_to_print.push_back("#SPRAL Linear Solver");
             options_to_print.push_back("spral_cpu_block_size");
@@ -484,10 +483,7 @@
             options_to_print.push_back("spral_use_gpu");
 #endif
 
-#ifdef HAVE_WSMP
-=======
 #ifdef IPOPT_HAS_WSMP
->>>>>>> 424d0cc4
 
             options_to_print.push_back("#WSMP Linear Solver");
             options_to_print.push_back("wsmp_num_threads");
@@ -527,15 +523,11 @@
             categories.push_back("MA27 Linear Solver");
             categories.push_back("MA57 Linear Solver");
             categories.push_back("Pardiso Linear Solver");
-<<<<<<< HEAD
-#ifdef HAVE_SPRAL
+#ifdef IPOPT_HAS_SPRAL
 
             categories.push_back("SPRAL Linear Solver");
 #endif
-#ifdef HAVE_WSMP
-=======
 #ifdef IPOPT_HAS_WSMP
->>>>>>> 424d0cc4
 
             categories.push_back("WSMP Linear Solver");
 #endif
