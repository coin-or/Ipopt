// Copyright (C) 2004, 2011 International Business Machines and others.
// All Rights Reserved.
// This code is published under the Eclipse Public License.
//
// Authors:  Carl Laird, Andreas Waechter     IBM    2004-09-29

#include "IpoptConfig.h"
#include "IpAlgBuilder.hpp"

#include "IpOrigIpoptNLP.hpp"
#include "IpIpoptData.hpp"
#include "IpIpoptCalculatedQuantities.hpp"
#include "IpCGPenaltyData.hpp"
#include "IpCGPenaltyCq.hpp"

#include "IpStdAugSystemSolver.hpp"
#include "IpAugRestoSystemSolver.hpp"
#include "IpPDFullSpaceSolver.hpp"
#include "IpPDPerturbationHandler.hpp"
#include "IpCGPerturbationHandler.hpp"
#include "IpOptErrorConvCheck.hpp"
#include "IpBacktrackingLineSearch.hpp"
#include "IpFilterLSAcceptor.hpp"
#include "IpCGPenaltyLSAcceptor.hpp"
#include "IpPenaltyLSAcceptor.hpp"
#include "IpPDSearchDirCalc.hpp"
#include "IpCGSearchDirCalc.hpp"
#include "IpMonotoneMuUpdate.hpp"
#include "IpAdaptiveMuUpdate.hpp"
#include "IpLoqoMuOracle.hpp"
#include "IpProbingMuOracle.hpp"
#include "IpQualityFunctionMuOracle.hpp"
#include "IpRestoMinC_1Nrm.hpp"
#include "IpLeastSquareMults.hpp"
#include "IpDefaultIterateInitializer.hpp"
#include "IpWarmStartIterateInitializer.hpp"
#include "IpOrigIterationOutput.hpp"
#include "IpLimMemQuasiNewtonUpdater.hpp"
#include "IpOrigIpoptNLP.hpp"
#include "IpLowRankAugSystemSolver.hpp"
#include "IpLowRankSSAugSystemSolver.hpp"
#include "IpRestoIterationOutput.hpp"
#include "IpRestoFilterConvCheck.hpp"
#include "IpRestoIterateInitializer.hpp"
#include "IpRestoPenaltyConvCheck.hpp"
#include "IpRestoRestoPhase.hpp"
#include "IpTSymLinearSolver.hpp"
#include "IpUserScaling.hpp"
#include "IpGradientScaling.hpp"
#include "IpEquilibrationScaling.hpp"
#include "IpExactHessianUpdater.hpp"

#ifdef IPOPT_HAS_HSL
#include "CoinHslConfig.h"
#endif
#include "IpMa27TSolverInterface.hpp"
#include "IpMa57TSolverInterface.hpp"
#include "IpMa77SolverInterface.hpp"
#include "IpMa86SolverInterface.hpp"
#include "IpMa97SolverInterface.hpp"
#include "IpMc19TSymScalingMethod.hpp"
#include "IpPardisoSolverInterface.hpp"
#include "IpSlackBasedTSymScalingMethod.hpp"

<<<<<<< HEAD
#ifdef HAVE_SPRAL
# include "IpSpralSolverInterface.hpp"
#endif
#ifdef HAVE_WSMP
=======
#ifdef IPOPT_HAS_WSMP
>>>>>>> 424d0cc4
# include "IpWsmpSolverInterface.hpp"
# include "IpIterativeWsmpSolverInterface.hpp"
#endif
#ifdef IPOPT_HAS_MUMPS
# include "IpMumpsSolverInterface.hpp"
#endif

#ifdef IPOPT_HAS_LINEARSOLVERLOADER
# include "HSLLoader.h"
# include "PardisoLoader.h"
#endif

namespace Ipopt
{
#if IPOPT_VERBOSITY > 0
static const Index dbg_verbosity = 0;
#endif

AlgorithmBuilder::AlgorithmBuilder(
   SmartPtr<AugSystemSolver> custom_solver /*=NULL*/
)
   : custom_solver_(custom_solver)
{ }

void AlgorithmBuilder::RegisterOptions(
   SmartPtr<RegisteredOptions> roptions
)
{
   roptions->SetRegisteringCategory("Linear Solver");
   roptions->AddStringOption10(
      "linear_solver",
      "Linear solver used for step computations.",
#ifdef COINHSL_HAS_MA27
      "ma27",
#else
# ifdef COINHSL_HAS_MA57
      "ma57",
# else
# ifdef COINHSL_HAS_MA97
      "ma97",
#else
#   ifdef COINHSL_HAS_MA86
     "ma86",
#   else
#    ifdef IPOPT_HAS_PARDISO
      "pardiso",
#    else
<<<<<<< HEAD
#     ifdef HAVE_SPRAL
       "spral",
#     else
#      ifdef HAVE_WSMP
        "wsmp",
=======
#     ifdef IPOPT_HAS_WSMP
      "wsmp",
#     else
#      ifdef IPOPT_HAS_MUMPS
      "mumps",
>>>>>>> 424d0cc4
#      else
#       ifdef COIN_HAS_MUMPS
         "mumps",
#       else
#        ifdef COINHSL_HAS_MA77
          "ma77",
#        else
          "ma27",
#        endif
#       endif
#      endif
#     endif
#    endif
#   endif
#  endif
# endif
#endif
      "ma27", "use the Harwell routine MA27",
      "ma57", "use the Harwell routine MA57",
      "ma77", "use the Harwell routine HSL_MA77",
      "ma86", "use the Harwell routine HSL_MA86",
      "ma97", "use the Harwell routine HSL_MA97",
      "pardiso", "use the Pardiso package",
      "spral", "use the SPRAL package",
      "wsmp", "use WSMP package",
      "mumps", "use MUMPS package",
      "custom", "use custom linear solver",
      "Determines which linear algebra package is to be used for the solution of the augmented linear system (for obtaining the search directions). "
      "Note, the code must have been compiled with the linear solver you want to choose. "
      "Depending on your Ipopt installation, not all options are available.");
   roptions->SetRegisteringCategory("Linear Solver");
   roptions->AddStringOption3(
      "linear_system_scaling", "Method for scaling the linear system.",
#ifdef COINHSL_HAS_MC19
      "mc19",
#else
      "none",
#endif
      "none", "no scaling will be performed",
      "mc19", "use the Harwell routine MC19",
      "slack-based", "use the slack values",
      "Determines the method used to compute symmetric scaling factors for the augmented system "
      "(see also the \"linear_scaling_on_demand\" option). "
      "This scaling is independent of the NLP problem scaling. "
      "By default, MC19 is only used if MA27 or MA57 are selected as linear solvers. "
      "This value is only available if Ipopt has been compiled with MC19.");

   roptions->SetRegisteringCategory("NLP Scaling");
   roptions->AddStringOption4(
      "nlp_scaling_method",
      "Select the technique used for scaling the NLP.",
      "gradient-based",
      "none", "no problem scaling will be performed",
      "user-scaling", "scaling parameters will come from the user",
      "gradient-based", "scale the problem so the maximum gradient at the starting point is scaling_max_gradient",
      "equilibration-based", "scale the problem so that first derivatives are of order 1 at random points (only available with MC19)",
      "Selects the technique used for scaling the problem internally before it is solved. "
      "For user-scaling, the parameters come from the NLP. "
      "If you are using AMPL, they can be specified through suffixes (\"scaling_factor\")");

   roptions->SetRegisteringCategory("Barrier Parameter Update");
   roptions->AddStringOption2(
      "mu_strategy",
      "Update strategy for barrier parameter.",
      "monotone",
      "monotone", "use the monotone (Fiacco-McCormick) strategy",
      "adaptive", "use the adaptive update strategy",
      "Determines which barrier parameter update strategy is to be used.");
   roptions->AddStringOption3(
      "mu_oracle",
      "Oracle for a new barrier parameter in the adaptive strategy.",
      "quality-function",
      "probing", "Mehrotra's probing heuristic",
      "loqo", "LOQO's centrality rule",
      "quality-function", "minimize a quality function",
      "Determines how a new barrier parameter is computed in each \"free-mode\" iteration of the adaptive barrier parameter strategy. "
      "(Only considered if \"adaptive\" is selected for option \"mu_strategy\").");
   roptions->AddStringOption4(
      "fixed_mu_oracle",
      "Oracle for the barrier parameter when switching to fixed mode.",
      "average_compl",
      "probing", "Mehrotra's probing heuristic",
      "loqo", "LOQO's centrality rule",
      "quality-function", "minimize a quality function",
      "average_compl", "base on current average complementarity",
      "Determines how the first value of the barrier parameter should be computed when switching to the \"monotone mode\" in the adaptive strategy. "
      "(Only considered if \"adaptive\" is selected for option \"mu_strategy\".)");

   roptions->SetRegisteringCategory("Hessian Approximation");
   roptions->AddStringOption2(
      "limited_memory_aug_solver",
      "Strategy for solving the augmented system for low-rank Hessian.",
      "sherman-morrison",
      "sherman-morrison", "use Sherman-Morrison formula",
      "extended", "use an extended augmented system");

   roptions->SetRegisteringCategory("Line Search");
   roptions->AddStringOption3(
      "line_search_method",
      "Globalization method used in backtracking line search",
      "filter",
      "filter", "Filter method",
      "cg-penalty", "Chen-Goldfarb penalty function",
      "penalty", "Standard penalty function",
      "Only the \"filter\" choice is officially supported. "
      "But sometimes, good results might be obtained with the other choices.");
   roptions->SetRegisteringCategory("Undocumented");
   roptions->AddStringOption2(
      "wsmp_iterative",
      "Switches to iterative solver in WSMP.",
      "no",
      "no", "use direct solver",
      "yes", "use iterative solver",
      "EXPERIMENTAL!");
}

SmartPtr<SymLinearSolver> AlgorithmBuilder::GetSymLinearSolver(
   const Journalist&     jnlst,
   const OptionsList&    options,
   const std::string&    prefix
)
{
   if( IsNull(SymSolver_) )
   {
      SymSolver_ = SymLinearSolverFactory(jnlst, options, prefix);
   }
   DBG_ASSERT(IsValid(SymSolver_));
   return SymSolver_;
}

SmartPtr<SymLinearSolver> AlgorithmBuilder::SymLinearSolverFactory(
   const Journalist&     /*jnlst*/,
   const OptionsList&    options,
   const std::string&    prefix
)
{
   SmartPtr<SparseSymLinearSolverInterface> SolverInterface;
   std::string linear_solver;
   options.GetStringValue("linear_solver", linear_solver, prefix);
   if( linear_solver == "ma27" )
   {
#ifndef COINHSL_HAS_MA27
# ifdef IPOPT_HAS_LINEARSOLVERLOADER
      SolverInterface = new Ma27TSolverInterface();
      if (!LSL_isMA27available())
      {
         char buf[256];
         int rc = LSL_loadHSL(NULL, buf, 255);
         if (rc)
         {
            std::string errmsg;
            errmsg = "Selected linear solver MA27 not available.\nTried to obtain MA27 from shared library \"";
            errmsg += LSL_HSLLibraryName();
            errmsg += "\", but the following error occured:\n";
            errmsg += buf;
            THROW_EXCEPTION(OPTION_INVALID, errmsg.c_str());
         }
      }
# else
      THROW_EXCEPTION(OPTION_INVALID, "Support for MA27 has not been compiled into Ipopt.");
# endif
#else
      SolverInterface = new Ma27TSolverInterface();
#endif

   }
   else if( linear_solver == "ma57" )
   {
#ifndef COINHSL_HAS_MA57
# ifdef IPOPT_HAS_LINEARSOLVERLOADER
      SolverInterface = new Ma57TSolverInterface();
      if (!LSL_isMA57available())
      {
         char buf[256];
         int rc = LSL_loadHSL(NULL, buf, 255);
         if (rc)
         {
            std::string errmsg;
            errmsg = "Selected linear solver MA57 not available.\nTried to obtain MA57 from shared library \"";
            errmsg += LSL_HSLLibraryName();
            errmsg += "\", but the following error occured:\n";
            errmsg += buf;
            THROW_EXCEPTION(OPTION_INVALID, errmsg.c_str());
         }
      }
# else
      THROW_EXCEPTION(OPTION_INVALID, "Support for MA57 has not been compiled into Ipopt.");
# endif
#else
      SolverInterface = new Ma57TSolverInterface();
#endif

   }
   else if( linear_solver == "ma77" )
   {
#ifndef COINHSL_HAS_MA77
# ifdef IPOPT_HAS_LINEARSOLVERLOADER
      SolverInterface = new Ma77SolverInterface();
      if (!LSL_isMA77available())
      {
         char buf[256];
         int rc = LSL_loadHSL(NULL, buf, 255);
         if (rc)
         {
            std::string errmsg;
            errmsg = "Selected linear solver HSL_MA77 not available.\nTried to obtain HSL_MA77 from shared library \"";
            errmsg += LSL_HSLLibraryName();
            errmsg += "\", but the following error occured:\n";
            errmsg += buf;
            THROW_EXCEPTION(OPTION_INVALID, errmsg.c_str());
         }
      }
# else
      THROW_EXCEPTION(OPTION_INVALID, "Support for HSL_MA77 has not been compiled into Ipopt.");
# endif
#else
      SolverInterface = new Ma77SolverInterface();
#endif

   }
   else if( linear_solver == "ma86" )
   {
#ifndef COINHSL_HAS_MA86
# ifdef IPOPT_HAS_LINEARSOLVERLOADER
      SolverInterface = new Ma86SolverInterface();
      if (!LSL_isMA86available())
      {
         char buf[256];
         int rc = LSL_loadHSL(NULL, buf, 255);
         if (rc)
         {
            std::string errmsg;
            errmsg = "Selected linear solver HSL_MA86 not available.\nTried to obtain HSL_MA86 from shared library \"";
            errmsg += LSL_HSLLibraryName();
            errmsg += "\", but the following error occured:\n";
            errmsg += buf;
            THROW_EXCEPTION(OPTION_INVALID, errmsg.c_str());
         }
      }
# else
      THROW_EXCEPTION(OPTION_INVALID, "Support for HSL_MA86 has not been compiled into Ipopt.");
# endif
#else
      SolverInterface = new Ma86SolverInterface();
#endif

   }
   else if( linear_solver == "pardiso" )
   {
#ifndef IPOPT_HAS_PARDISO
# ifdef IPOPT_HAS_LINEARSOLVERLOADER
      SolverInterface = new PardisoSolverInterface();
      char buf[256];
      int rc = LSL_loadPardisoLib(NULL, buf, 255);
      if (rc)
      {
         std::string errmsg;
         errmsg = "Selected linear solver Pardiso not available.\nTried to obtain Pardiso from shared library \"";
         errmsg += LSL_PardisoLibraryName();
         errmsg += "\", but the following error occured:\n";
         errmsg += buf;
         THROW_EXCEPTION(OPTION_INVALID, errmsg.c_str());
      }
# else
      THROW_EXCEPTION(OPTION_INVALID, "Support for Pardiso has not been compiled into Ipopt.");
# endif
#else
      SolverInterface = new PardisoSolverInterface();
#endif

   }
   else if( linear_solver == "spral" )
   {
#ifdef HAVE_SPRAL
      SolverInterface = new SpralSolverInterface();
#else
      THROW_EXCEPTION(OPTION_INVALID, "Selected linear solver SPRAL not available.");
#endif

   }
   else if( linear_solver == "ma97" )
   {
#ifndef COINHSL_HAS_MA97
# ifdef IPOPT_HAS_LINEARSOLVERLOADER
      SolverInterface = new Ma97SolverInterface();
      if (!LSL_isMA97available())
      {
         char buf[256];
         int rc = LSL_loadHSL(NULL, buf, 255);
         if (rc)
         {
            std::string errmsg;
            errmsg = "Selected linear solver HSL_MA97 not available.\nTried to obtain HSL_MA97 from shared library \"";
            errmsg += LSL_HSLLibraryName();
            errmsg += "\", but the following error occured:\n";
            errmsg += buf;
            THROW_EXCEPTION(OPTION_INVALID, errmsg.c_str());
         }
      }
# else
      THROW_EXCEPTION(OPTION_INVALID, "Support for HSL_MA97 has not been compiled into Ipopt.");
# endif
#else
      SolverInterface = new Ma97SolverInterface();
#endif

   }
   else if( linear_solver == "wsmp" )
   {
#ifdef IPOPT_HAS_WSMP
      bool wsmp_iterative;
      options.GetBoolValue("wsmp_iterative", wsmp_iterative, prefix);
      if (wsmp_iterative)
      {
         SolverInterface = new IterativeWsmpSolverInterface();
      }
      else
      {
         SolverInterface = new WsmpSolverInterface();
      }
#else

      THROW_EXCEPTION(OPTION_INVALID, "Selected linear solver WSMP not available.");
#endif

   }
   else if( linear_solver == "mumps" )
   {
#ifdef IPOPT_HAS_MUMPS
      SolverInterface = new MumpsSolverInterface();
#else

      THROW_EXCEPTION(OPTION_INVALID, "Selected linear solver MUMPS not available.");
#endif

   }
   else if( linear_solver == "custom" )
   {
      SolverInterface = NULL;
   }

   SmartPtr<TSymScalingMethod> ScalingMethod;
   std::string linear_system_scaling;
   if( !options.GetStringValue("linear_system_scaling", linear_system_scaling, prefix) )
   {
      // By default, don't use mc19 for non-HSL solvers, or HSL_MA97
      if( linear_solver != "ma27" && linear_solver != "ma57" && linear_solver != "ma77" && linear_solver != "ma86" )
      {
         linear_system_scaling = "none";
      }
   }
   if( linear_system_scaling == "mc19" )
   {
#ifndef COINHSL_HAS_MC19
# ifdef IPOPT_HAS_LINEARSOLVERLOADER
      ScalingMethod = new Mc19TSymScalingMethod();
      if (!LSL_isMC19available())
      {
         char buf[256];
         int rc = LSL_loadHSL(NULL, buf, 255);
         if (rc)
         {
            std::string errmsg;
            errmsg = "Selected linear system scaling method MC19 not available.\n";
            errmsg += buf;
            THROW_EXCEPTION(OPTION_INVALID, errmsg.c_str());
         }
      }
# else
      THROW_EXCEPTION(OPTION_INVALID, "Support for MC19 has not been compiled into Ipopt.");
# endif
#else
      ScalingMethod = new Mc19TSymScalingMethod();
#endif

   }
   else if( linear_system_scaling == "slack-based" )
   {
      ScalingMethod = new SlackBasedTSymScalingMethod();
   }

   SmartPtr<SymLinearSolver> ScaledSolver = new TSymLinearSolver(SolverInterface, ScalingMethod);
   return ScaledSolver;
}

SmartPtr<AugSystemSolver> AlgorithmBuilder::GetAugSystemSolver(
   const Journalist&     jnlst,
   const OptionsList&    options,
   const std::string&    prefix
)
{
   if( IsNull(AugSolver_) )
   {
      AugSolver_ = AugSystemSolverFactory(jnlst, options, prefix);
   }
   DBG_ASSERT(IsValid(AugSolver_));
   return AugSolver_;
}

SmartPtr<AugSystemSolver> AlgorithmBuilder::AugSystemSolverFactory(
   const Journalist&     jnlst,
   const OptionsList&    options,
   const std::string&    prefix
)
{
   SmartPtr<AugSystemSolver> AugSolver;
   std::string linear_solver;
   options.GetStringValue("linear_solver", linear_solver, prefix);
   if( linear_solver == "custom" )
   {
      ASSERT_EXCEPTION(IsValid(custom_solver_), OPTION_INVALID, "Selected linear solver CUSTOM not available.");
      AugSolver = custom_solver_;
   }
   else
   {
      AugSolver = new StdAugSystemSolver(*GetSymLinearSolver(jnlst, options, prefix));
   }

   Index enum_int;
   options.GetEnumValue("hessian_approximation", enum_int, prefix);
   HessianApproximationType hessian_approximation = HessianApproximationType(enum_int);
   if( hessian_approximation == LIMITED_MEMORY )
   {
      std::string lm_aug_solver;
      options.GetStringValue("limited_memory_aug_solver", lm_aug_solver, prefix);
      if( lm_aug_solver == "sherman-morrison" )
      {
         AugSolver = new LowRankAugSystemSolver(*AugSolver);
      }
      else if( lm_aug_solver == "extended" )
      {
         Index lm_history;
         options.GetIntegerValue("limited_memory_max_history", lm_history, prefix);
         Index max_rank;
         std::string lm_type;
         options.GetStringValue("limited_memory_update_type", lm_type, prefix);
         if( lm_type == "bfgs" )
         {
            max_rank = 2 * lm_history;
         }
         else if( lm_type == "sr1" )
         {
            max_rank = lm_history;
         }
         else
         {
            THROW_EXCEPTION(OPTION_INVALID, "Unknown value for option \"limited_memory_update_type\".");
         }
         AugSolver = new LowRankSSAugSystemSolver(*AugSolver, max_rank);
      }
      else
      {
         THROW_EXCEPTION(OPTION_INVALID, "Unknown value for option \"limited_memory_aug_solver\".");
      }
   }
   return AugSolver;
}

SmartPtr<PDSystemSolver> AlgorithmBuilder::GetPDSystemSolver(
   const Journalist&     jnlst,
   const OptionsList&    options,
   const std::string&    prefix
)
{
   if( IsNull(PDSolver_) )
   {
      PDSolver_ = PDSystemSolverFactory(jnlst, options, prefix);
   }
   DBG_ASSERT(IsValid(PDSolver_));
   return PDSolver_;
}

SmartPtr<PDSystemSolver> AlgorithmBuilder::PDSystemSolverFactory(
   const Journalist&     jnlst,
   const OptionsList&    options,
   const std::string&    prefix
)
{
   SmartPtr<PDPerturbationHandler> pertHandler;
   std::string lsmethod;
   options.GetStringValue("line_search_method", lsmethod, prefix);
   if( lsmethod == "cg-penalty" )
   {
      pertHandler = new CGPerturbationHandler();
   }
   else
   {
      pertHandler = new PDPerturbationHandler();
   }

   SmartPtr<PDSystemSolver> PDSolver = new PDFullSpaceSolver(*GetAugSystemSolver(jnlst, options, prefix), *pertHandler);
   return PDSolver;
}

void AlgorithmBuilder::BuildIpoptObjects(
   const Journalist&     jnlst,
   const OptionsList&    options,
   const std::string&    prefix,
   const SmartPtr<NLP>&  nlp,
   SmartPtr<IpoptNLP>&   ip_nlp,
   SmartPtr<IpoptData>&  ip_data,
   SmartPtr<IpoptCalculatedQuantities>& ip_cq
)
{
   DBG_ASSERT(prefix == "");

   SmartPtr<NLPScalingObject> nlp_scaling;
   std::string nlp_scaling_method;
   options.GetStringValue("nlp_scaling_method", nlp_scaling_method, "");
   if( nlp_scaling_method == "user-scaling" )
   {
      nlp_scaling = new UserScaling(ConstPtr(nlp));
   }
   else if( nlp_scaling_method == "gradient-based" )
   {
      nlp_scaling = new GradientScaling(nlp);
   }
   else if( nlp_scaling_method == "equilibration-based" )
   {
      nlp_scaling = new EquilibrationScaling(nlp);
   }
   else
   {
      nlp_scaling = new NoNLPScalingObject();
   }

   ip_nlp = new OrigIpoptNLP(&jnlst, GetRawPtr(nlp), nlp_scaling);

   // Create the IpoptData.  Check if there is additional data that
   // is needed
   std::string lsmethod;
   SmartPtr<IpoptAdditionalData> add_data;
   options.GetStringValue("line_search_method", lsmethod, prefix);
   if( lsmethod == "cg-penalty" )
   {
      add_data = new CGPenaltyData();
   }
   ip_data = new IpoptData(add_data);

   // Create the IpoptCalculators.  Check if there are additional
   // calculated quantities that are needed
   ip_cq = new IpoptCalculatedQuantities(ip_nlp, ip_data);
   if( lsmethod == "cg-penalty" )
   {
      SmartPtr<IpoptAdditionalCq> add_cq = new CGPenaltyCq(GetRawPtr(ip_nlp), GetRawPtr(ip_data), GetRawPtr(ip_cq));
      ip_cq->SetAddCq(add_cq);
   }
}

SmartPtr<IpoptAlgorithm> AlgorithmBuilder::BuildBasicAlgorithm(
   const Journalist&     jnlst,
   const OptionsList&    options,
   const std::string&    prefix
)
{

   /* These three objects don't have any dependencies on other
    * other major components of the algorithm */
   IterOutput_ = BuildIterationOutput(jnlst, options, prefix);
   HessUpdater_ = BuildHessianUpdater(jnlst, options, prefix);
   ConvCheck_ = BuildConvergenceCheck(jnlst, options, prefix);

   /* All solver type factory methods are likely
    * first invoked here */
   SearchDirCalc_ = BuildSearchDirectionCalculator(jnlst, options, prefix);
   EqMultCalculator_ = BuildEqMultiplierCalculator(jnlst, options, prefix);

   /* Requires:
    *   -> EqMultCalculator_
    */
   IterInitializer_ = BuildIterateInitializer(jnlst, options, prefix);

   /* Requires:
    *   -> ConvCheck_
    *   -> EqMultCalculator_
    */
   LineSearch_ = BuildLineSearch(jnlst, options, prefix);

   /* Requires:
    *   -> LineSearch_
    *      -> ConvCheck_
    *      -> EqMultCalculator_
    */
   MuUpdate_ = BuildMuUpdate(jnlst, options, prefix);

   SmartPtr<IpoptAlgorithm> alg = new IpoptAlgorithm(SearchDirCalc_, LineSearch_, MuUpdate_, ConvCheck_,
         IterInitializer_, IterOutput_, HessUpdater_, EqMultCalculator_);

   return alg;
}

SmartPtr<IterationOutput> AlgorithmBuilder::BuildIterationOutput(
   const Journalist&     /*jnlst*/,
   const OptionsList&    /*options*/,
   const std::string&    /*prefix*/
)
{
   // Create the object for the iteration output
   SmartPtr<IterationOutput> IterOutput = new OrigIterationOutput();
   return IterOutput;
}

SmartPtr<HessianUpdater> AlgorithmBuilder::BuildHessianUpdater(
   const Journalist&     /*jnlst*/,
   const OptionsList&    options,
   const std::string&    prefix
)
{
   // Get the Hessian updater for the main algorithm
   SmartPtr<HessianUpdater> HessUpdater;
   Index enum_int;
   options.GetEnumValue("hessian_approximation", enum_int, prefix);
   HessianApproximationType hessian_approximation = HessianApproximationType(enum_int);
   switch( hessian_approximation )
   {
      case EXACT:
         HessUpdater = new ExactHessianUpdater();
         break;
      case LIMITED_MEMORY:
         // ToDo This needs to be replaced!
         HessUpdater = new LimMemQuasiNewtonUpdater(false);
         break;
   }
   return HessUpdater;
}

SmartPtr<ConvergenceCheck> AlgorithmBuilder::BuildConvergenceCheck(
   const Journalist&     /*jnlst*/,
   const OptionsList&    /*options*/,
   const std::string&    /*prefix*/
)
{
   SmartPtr<ConvergenceCheck> ConvCheck = new OptimalityErrorConvergenceCheck();
   return ConvCheck;
}

SmartPtr<SearchDirectionCalculator> AlgorithmBuilder::BuildSearchDirectionCalculator(
   const Journalist&     jnlst,
   const OptionsList&    options,
   const std::string&    prefix
)
{
   std::string lsmethod;
   options.GetStringValue("line_search_method", lsmethod, prefix);
   SmartPtr<SearchDirectionCalculator> SearchDirCalc;
   if( lsmethod == "cg-penalty" )
   {
      SearchDirCalc = new CGSearchDirCalculator(GetRawPtr(GetPDSystemSolver(jnlst, options, prefix)));
   }
   else
   {
      SearchDirCalc = new PDSearchDirCalculator(GetRawPtr(GetPDSystemSolver(jnlst, options, prefix)));
   }
   return SearchDirCalc;
}

SmartPtr<EqMultiplierCalculator> AlgorithmBuilder::BuildEqMultiplierCalculator(
   const Journalist&     jnlst,
   const OptionsList&    options,
   const std::string&    prefix
)
{
   SmartPtr<EqMultiplierCalculator> EqMultCalculator = new LeastSquareMultipliers(
      *GetAugSystemSolver(jnlst, options, prefix));
   return EqMultCalculator;
}

SmartPtr<IterateInitializer> AlgorithmBuilder::BuildIterateInitializer(
   const Journalist&     jnlst,
   const OptionsList&    options,
   const std::string&    prefix
)
{
   DBG_ASSERT(IsValid(EqMultCalculator_));

   // Create the object for initializing the iterates Initialization
   // object.  We include both the warm start and the default
   // initializer, so that the warm start options can be activated
   // without having to rebuild the algorithm
   SmartPtr<IterateInitializer> WarmStartInitializer = new WarmStartIterateInitializer();

   SmartPtr<IterateInitializer> IterInitializer = new DefaultIterateInitializer(EqMultCalculator_, WarmStartInitializer,
         GetAugSystemSolver(jnlst, options, prefix));
   return IterInitializer;
}

SmartPtr<LineSearch> AlgorithmBuilder::BuildLineSearch(
   const Journalist&     jnlst,
   const OptionsList&    options,
   const std::string&    prefix
)
{
   DBG_ASSERT(IsValid(ConvCheck_));
   DBG_ASSERT(IsValid(EqMultCalculator_));

   Index enum_int;
   options.GetEnumValue("hessian_approximation", enum_int, prefix);
   HessianApproximationType hessian_approximation = HessianApproximationType(enum_int);

   SmartPtr<RestorationPhase> resto_phase;
   SmartPtr<RestoConvergenceCheck> resto_convCheck;

   // We only need a restoration phase object if we use the filter
   // line search
   std::string lsmethod;
   options.GetStringValue("line_search_method", lsmethod, prefix);
   if( lsmethod == "filter" || lsmethod == "penalty" )
   {
      // Solver for the restoration phase
      SmartPtr<AugSystemSolver> resto_AugSolver = new AugRestoSystemSolver(*GetAugSystemSolver(jnlst, options, prefix));
      SmartPtr<PDPerturbationHandler> resto_pertHandler = new PDPerturbationHandler();
      SmartPtr<PDSystemSolver> resto_PDSolver = new PDFullSpaceSolver(*resto_AugSolver, *resto_pertHandler);

      // Convergence check in the restoration phase
      if( lsmethod == "filter" )
      {
         resto_convCheck = new RestoFilterConvergenceCheck();
      }
      else if( lsmethod == "penalty" )
      {
         resto_convCheck = new RestoPenaltyConvergenceCheck();
      }

      // Line search method for the restoration phase
      SmartPtr<RestoRestorationPhase> resto_resto = new RestoRestorationPhase();

      SmartPtr<BacktrackingLSAcceptor> resto_LSacceptor;
      std::string resto_lsacceptor;
      options.GetStringValue("line_search_method", resto_lsacceptor, "resto." + prefix);
      if( resto_lsacceptor == "filter" )
      {
         resto_LSacceptor = new FilterLSAcceptor(GetRawPtr(resto_PDSolver));
      }
      else if( resto_lsacceptor == "cg-penalty" )
      {
         resto_LSacceptor = new CGPenaltyLSAcceptor(GetRawPtr(resto_PDSolver));
      }
      else if( resto_lsacceptor == "penalty" )
      {
         resto_LSacceptor = new PenaltyLSAcceptor(GetRawPtr(resto_PDSolver));
      }
      SmartPtr<LineSearch> resto_LineSearch = new BacktrackingLineSearch(resto_LSacceptor, GetRawPtr(resto_resto),
            GetRawPtr(resto_convCheck));

      // Create the mu update that will be used by the restoration phase
      // algorithm
      SmartPtr<MuUpdate> resto_MuUpdate;
      std::string resto_smuupdate;
      if( !options.GetStringValue("mu_strategy", resto_smuupdate, "resto." + prefix) )
      {
         // Change default for quasi-Newton option (then we use adaptive)
         if( hessian_approximation == LIMITED_MEMORY )
         {
            resto_smuupdate = "adaptive";
         }
      }

      std::string resto_smuoracle;
      std::string resto_sfixmuoracle;
      if( resto_smuupdate == "adaptive" )
      {
         options.GetStringValue("mu_oracle", resto_smuoracle, "resto." + prefix);
         options.GetStringValue("fixed_mu_oracle", resto_sfixmuoracle, "resto." + prefix);
      }

      if( resto_smuupdate == "monotone" )
      {
         resto_MuUpdate = new MonotoneMuUpdate(GetRawPtr(resto_LineSearch));
      }
      else if( resto_smuupdate == "adaptive" )
      {
         SmartPtr<MuOracle> resto_MuOracle;
         if( resto_smuoracle == "loqo" )
         {
            resto_MuOracle = new LoqoMuOracle();
         }
         else if( resto_smuoracle == "probing" )
         {
            resto_MuOracle = new ProbingMuOracle(resto_PDSolver);
         }
         else if( resto_smuoracle == "quality-function" )
         {
            resto_MuOracle = new QualityFunctionMuOracle(resto_PDSolver);
         }
         SmartPtr<MuOracle> resto_FixMuOracle;
         if( resto_sfixmuoracle == "loqo" )
         {
            resto_FixMuOracle = new LoqoMuOracle();
         }
         else if( resto_sfixmuoracle == "probing" )
         {
            resto_FixMuOracle = new ProbingMuOracle(resto_PDSolver);
         }
         else if( resto_sfixmuoracle == "quality-function" )
         {
            resto_FixMuOracle = new QualityFunctionMuOracle(resto_PDSolver);
         }
         else
         {
            resto_FixMuOracle = NULL;
         }
         resto_MuUpdate = new AdaptiveMuUpdate(GetRawPtr(resto_LineSearch), resto_MuOracle, resto_FixMuOracle);
      }

      // Initialization of the iterates for the restoration phase
      SmartPtr<EqMultiplierCalculator> resto_EqMultCalculator = new LeastSquareMultipliers(*resto_AugSolver);
      SmartPtr<IterateInitializer> resto_IterInitializer = new RestoIterateInitializer(resto_EqMultCalculator);

      // Create the object for the iteration output during restoration
      SmartPtr<OrigIterationOutput> resto_OrigIterOutput = NULL;
      //   new OrigIterationOutput();
      SmartPtr<IterationOutput> resto_IterOutput = new RestoIterationOutput(resto_OrigIterOutput);

      // Get the Hessian updater for the restoration phase
      SmartPtr<HessianUpdater> resto_HessUpdater;
      switch( hessian_approximation )
      {
         case EXACT:
            resto_HessUpdater = new ExactHessianUpdater();
            break;
         case LIMITED_MEMORY:
            // ToDo This needs to be replaced!
            resto_HessUpdater = new LimMemQuasiNewtonUpdater(true);
            break;
      }

      // Put together the overall restoration phase IP algorithm
      SmartPtr<SearchDirectionCalculator> resto_SearchDirCalc;
      if( resto_lsacceptor == "cg-penalty" )
      {
         resto_SearchDirCalc = new CGSearchDirCalculator(GetRawPtr(resto_PDSolver));
      }
      else
      {
         resto_SearchDirCalc = new PDSearchDirCalculator(GetRawPtr(resto_PDSolver));
      }

      SmartPtr<IpoptAlgorithm> resto_alg = new IpoptAlgorithm(resto_SearchDirCalc, GetRawPtr(resto_LineSearch),
            GetRawPtr(resto_MuUpdate), GetRawPtr(resto_convCheck), resto_IterInitializer, resto_IterOutput,
            resto_HessUpdater, resto_EqMultCalculator);

      // Set the restoration phase
      resto_phase = new MinC_1NrmRestorationPhase(*resto_alg, EqMultCalculator_);
   }

   // Create the line search to be used by the main algorithm
   SmartPtr<BacktrackingLSAcceptor> LSacceptor;
   if( lsmethod == "filter" )
   {
      LSacceptor = new FilterLSAcceptor(GetRawPtr(GetPDSystemSolver(jnlst, options, prefix)));
   }
   else if( lsmethod == "cg-penalty" )
   {
      LSacceptor = new CGPenaltyLSAcceptor(GetRawPtr(GetPDSystemSolver(jnlst, options, prefix)));
   }
   else if( lsmethod == "penalty" )
   {
      LSacceptor = new PenaltyLSAcceptor(GetRawPtr(GetPDSystemSolver(jnlst, options, prefix)));
   }
   SmartPtr<LineSearch> LineSearch = new BacktrackingLineSearch(LSacceptor, GetRawPtr(resto_phase), ConvCheck_);

   // The following cross reference is not good: We have to store a
   // pointer to the LineSearch_ object in resto_convCheck as a
   // non-SmartPtr to make sure that things are properly deleted when
   // the IpoptAlgorithm returned by the Builder is destructed.
   if( IsValid(resto_convCheck) )
   {
      resto_convCheck->SetOrigLSAcceptor(*LSacceptor);
   }

   return LineSearch;
}

SmartPtr<MuUpdate> AlgorithmBuilder::BuildMuUpdate(
   const Journalist&     jnlst,
   const OptionsList&    options,
   const std::string&    prefix
)
{
   DBG_ASSERT(IsValid(LineSearch_));

   bool mehrotra_algorithm;
   options.GetBoolValue("mehrotra_algorithm", mehrotra_algorithm, prefix);

   // Create the mu update that will be used by the main algorithm
   SmartPtr<MuUpdate> MuUpdate;
   std::string smuupdate;
   if( !options.GetStringValue("mu_strategy", smuupdate, prefix) )
   {
      // Change default for quasi-Newton option (then we use adaptive)
      Index enum_int;
      if( options.GetEnumValue("hessian_approximation", enum_int, prefix) )
      {
         HessianApproximationType hessian_approximation = HessianApproximationType(enum_int);
         if( hessian_approximation == LIMITED_MEMORY )
         {
            smuupdate = "adaptive";
         }
      }
      if( mehrotra_algorithm )
      {
         smuupdate = "adaptive";
      }
   }
   ASSERT_EXCEPTION(!mehrotra_algorithm || smuupdate == "adaptive", OPTION_INVALID,
                    "If mehrotra_algorithm=yes, mu_strategy must be \"adaptive\".");
   std::string smuoracle;
   std::string sfixmuoracle;
   if( smuupdate == "adaptive" )
   {
      if( !options.GetStringValue("mu_oracle", smuoracle, prefix) )
      {
         if( mehrotra_algorithm )
         {
            smuoracle = "probing";
         }
      }
      options.GetStringValue("fixed_mu_oracle", sfixmuoracle, prefix);
      ASSERT_EXCEPTION(!mehrotra_algorithm || smuoracle == "probing", OPTION_INVALID,
                       "If mehrotra_algorithm=yes, mu_oracle must be \"probing\".");
   }

   if( smuupdate == "monotone" )
   {
      MuUpdate = new MonotoneMuUpdate(GetRawPtr(LineSearch_));
   }
   else if( smuupdate == "adaptive" )
   {
      SmartPtr<MuOracle> muOracle;
      if( smuoracle == "loqo" )
      {
         muOracle = new LoqoMuOracle();
      }
      else if( smuoracle == "probing" )
      {
         muOracle = new ProbingMuOracle(GetPDSystemSolver(jnlst, options, prefix));
      }
      else if( smuoracle == "quality-function" )
      {
         muOracle = new QualityFunctionMuOracle(GetPDSystemSolver(jnlst, options, prefix));
      }
      SmartPtr<MuOracle> FixMuOracle;
      if( sfixmuoracle == "loqo" )
      {
         FixMuOracle = new LoqoMuOracle();
      }
      else if( sfixmuoracle == "probing" )
      {
         FixMuOracle = new ProbingMuOracle(GetPDSystemSolver(jnlst, options, prefix));
      }
      else if( sfixmuoracle == "quality-function" )
      {
         FixMuOracle = new QualityFunctionMuOracle(GetPDSystemSolver(jnlst, options, prefix));
      }
      else
      {
         FixMuOracle = NULL;
      }
      MuUpdate = new AdaptiveMuUpdate(GetRawPtr(LineSearch_), muOracle, FixMuOracle);
   }
   return MuUpdate;
}

} // namespace<|MERGE_RESOLUTION|>--- conflicted
+++ resolved
@@ -62,14 +62,10 @@
 #include "IpPardisoSolverInterface.hpp"
 #include "IpSlackBasedTSymScalingMethod.hpp"
 
-<<<<<<< HEAD
-#ifdef HAVE_SPRAL
+#ifdef IPOPT_HAS_SPRAL
 # include "IpSpralSolverInterface.hpp"
 #endif
-#ifdef HAVE_WSMP
-=======
 #ifdef IPOPT_HAS_WSMP
->>>>>>> 424d0cc4
 # include "IpWsmpSolverInterface.hpp"
 # include "IpIterativeWsmpSolverInterface.hpp"
 #endif
@@ -117,21 +113,13 @@
 #    ifdef IPOPT_HAS_PARDISO
       "pardiso",
 #    else
-<<<<<<< HEAD
-#     ifdef HAVE_SPRAL
+#     ifdef IPOPT_HAS_SPRAL
        "spral",
 #     else
-#      ifdef HAVE_WSMP
+#      ifdef IPOPT_HAS_WSMP
         "wsmp",
-=======
-#     ifdef IPOPT_HAS_WSMP
-      "wsmp",
-#     else
-#      ifdef IPOPT_HAS_MUMPS
-      "mumps",
->>>>>>> 424d0cc4
 #      else
-#       ifdef COIN_HAS_MUMPS
+#       ifdef IPOPT_HAS_MUMPS
          "mumps",
 #       else
 #        ifdef COINHSL_HAS_MA77
@@ -403,7 +391,7 @@
    }
    else if( linear_solver == "spral" )
    {
-#ifdef HAVE_SPRAL
+#ifdef IPOPT_HAS_SPRAL
       SolverInterface = new SpralSolverInterface();
 #else
       THROW_EXCEPTION(OPTION_INVALID, "Selected linear solver SPRAL not available.");
