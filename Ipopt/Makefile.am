# Copyright (C) 2004, 2008 International Business Machines and others.
# All Rights Reserved.
# This file is distributed under the Eclipse Public License.

## $Id$

# Authors:  Carl Laird, Andreas Waechter     IBM    2004-08-13

AUTOMAKE_OPTIONS = foreign

SUBDIRS = src/Common src/LinAlg src/Algorithm src/contrib/CGPenalty

if BUILD_LINEARSOLVERLOADER
  SUBDIRS += src/contrib/LinearSolverLoader
endif

SUBDIRS += src/Interfaces src/Apps

if ALWAYS_FALSE
  SUBDIRS += test
endif

EXTRA_DIST = \
	examples/Cpp_example/cpp_example.cpp \
	examples/Cpp_example/Makefile.in \
	examples/Cpp_example/MyNLP.cpp \
	examples/Cpp_example/MyNLP.hpp \
	examples/hs071_f/Makefile.in \
	examples/hs071_f/hs071_f.f.in \
	examples/hs071_c/Makefile.in \
	examples/hs071_c/hs071_c.c \
	examples/hs071_cpp/Makefile.in \
	examples/hs071_cpp/hs071_main.cpp \
	examples/hs071_cpp/hs071_nlp.cpp \
	examples/hs071_cpp/hs071_nlp.hpp \
	examples/ScalableProblems/LuksanVlcek1.cpp \
	examples/ScalableProblems/LuksanVlcek1.hpp \
	examples/ScalableProblems/LuksanVlcek2.cpp \
	examples/ScalableProblems/LuksanVlcek2.hpp \
	examples/ScalableProblems/LuksanVlcek3.cpp \
	examples/ScalableProblems/LuksanVlcek3.hpp \
	examples/ScalableProblems/LuksanVlcek4.cpp \
	examples/ScalableProblems/LuksanVlcek4.hpp \
	examples/ScalableProblems/LuksanVlcek5.cpp \
	examples/ScalableProblems/LuksanVlcek5.hpp \
	examples/ScalableProblems/LuksanVlcek6.cpp \
	examples/ScalableProblems/LuksanVlcek6.hpp \
	examples/ScalableProblems/LuksanVlcek7.cpp \
	examples/ScalableProblems/LuksanVlcek7.hpp \
	examples/ScalableProblems/Makefile.in \
	examples/ScalableProblems/MittelmannBndryCntrlDiri.cpp \
	examples/ScalableProblems/MittelmannBndryCntrlDiri.hpp \
	examples/ScalableProblems/MittelmannBndryCntrlNeum.cpp \
	examples/ScalableProblems/MittelmannBndryCntrlNeum.hpp \
	examples/ScalableProblems/MittelmannDistCntrlDiri.cpp \
	examples/ScalableProblems/MittelmannDistCntrlDiri.hpp \
	examples/ScalableProblems/MittelmannDistCntrlNeumA.cpp \
	examples/ScalableProblems/MittelmannDistCntrlNeumA.hpp \
	examples/ScalableProblems/MittelmannDistCntrlNeumB.cpp \
	examples/ScalableProblems/MittelmannDistCntrlNeumB.hpp \
	examples/ScalableProblems/MittelmannParaCntrl.hpp \
	examples/ScalableProblems/README \
	examples/ScalableProblems/RegisteredTNLP.cpp \
	examples/ScalableProblems/RegisteredTNLP.hpp \
	examples/ScalableProblems/solve_problem.cpp \
	README \
	INSTALL \
	LICENSE \
	AUTHORS \
	doc/documentation.bbl \
	doc/documentation.tex \
	doc/documentation.pdf \
	doc/options.tex \
	test/run_unitTests.in \
	test/mytoy.nl \
	Windows/VisualStudio_dotNET/README \
	Windows/VisualStudio_dotNET/CppExample/CppExample.vcproj \
	Windows/VisualStudio_dotNET/hs071_cpp/hs071_cpp.vcproj \
	Windows/VisualStudio_dotNET/hs071_c/hs071_c.vcproj \
	Windows/VisualStudio_dotNET/hs071_f/hs071_f.vfproj \
	Windows/VisualStudio_dotNET/hs071_f/hs071_f.f \
	Windows/VisualStudio_dotNET/FortranLinAlg/FortranLinAlg.vfproj \
	Windows/VisualStudio_dotNET/Ipopt/Ipopt.sln \
	Windows/VisualStudio_dotNET/Ipopt/Ipopt.vcproj \
	Windows/VisualStudio_dotNET/ScalableProblems/ScalableProblems.vcproj

.PHONY: cuter test unitTest astyle

# Stuff to clean up from "make test"

DISTCLEANFILES = \
	examples/Cpp_example/cpp_example@EXEEXT@ \
	examples/Cpp_example/cpp_example.@OBJEXT@ \
	examples/Cpp_example/MyNLP.@OBJEXT@ \
	examples/hs071_cpp/hs071_cpp@EXEEXT@ \
	examples/hs071_cpp/hs071_main.@OBJEXT@ \
	examples/hs071_cpp/hs071_nlp.@OBJEXT@ \
	examples/hs071_cpp/ipopt.out \
	examples/hs071_c/hs071_c@EXEEXT@ \
	examples/hs071_c/hs071_c.@OBJEXT@ \
	examples/hs071_c/ipopt.out \
	examples/hs071_f/hs071_f@EXEEXT@ \
	examples/hs071_f/hs071_f.@OBJEXT@ \
	examples/hs071_f/IPOPT.OUT \
	examples/ScalableProblems/*.@OBJEXT@ \
	examples/ScalableProblems/solve_problem@EXEEXT@ \
	examples/ScalableProblems/solution.txt \
	tutorial/CodingExercise/*/*/*.@OBJEXT@ \
	tutorial/CodingExercise/C/*/TutorialC@EXEEXT@ \
	tutorial/CodingExercise/Cpp/*/TutorialCpp@EXEEXT@ \
	tutorial/CodingExercise/Fortran/*/TutorialFortran@EXEEXT@

tmpdir = tmpdir

libipopt = libipopt.a

cuter: install
	cd src/Apps/CUTErInterface; $(MAKE) cuter

test: unitTest

unitTest: all
	cd test; $(MAKE) test

install-exec-local: install-doc

uninstall-local: uninstall-doc

astyle:
	cd src/Algorithm; $(MAKE) astyle
	cd src/Algorithm/LinearSolvers; $(MAKE) astyle
	cd src/Algorithm/Inexact; $(MAKE) astyle
	cd src/contrib/CGPenalty; $(MAKE) astyle
	cd src/Apps/AmplSolver; $(MAKE) astyle
	cd src/Common; $(MAKE) astyle
	cd src/LinAlg; $(MAKE) astyle
	cd src/LinAlg/TMatrices; $(MAKE) astyle
	cd src/Interfaces; $(MAKE) astyle

pkgconfiglibdir = $(libdir)/pkgconfig
pkgconfiglib_DATA = ipopt.pc

addlibsdir = $(DESTDIR)$(datadir)/coin/doc/Ipopt

<<<<<<< HEAD
if COIN_HAS_PKGCONFIG
	
=======
# setup addlibs files
# the addlibs_cpp file is created by running pkg-config on the installed ipopt.pc, if pkg-config available,
#   or by using variables setup in configure
# the addlibs_c file is created by adding @CXXLIBS@ to the content of the addlibs_cpp file
# the addlibs_f file is creating by taking the content of the addlibs_cpp file and removing the FLIBS
#   since pkg-config may have reordered the flags from FLIBS, we take them out one by one
>>>>>>> c9615cd9
install-data-hook:
	@$(mkdir_p) "$(addlibsdir)"
if COIN_HAS_PKGCONFIG
	PKG_CONFIG_PATH=@COIN_PKG_CONFIG_PATH@ \
	$(PKG_CONFIG) --libs ipopt > $(addlibsdir)/ipopt_addlibs_cpp.txt
else
<<<<<<< HEAD
	
install-data-hook:
	@$(mkdir_p) "$(addlibsdir)"
	echo "@PCADDLIBS@ @FLIBS@" > $(addlibsdir)/ipopt_addlibs_cpp.txt
endif

uninstall-hook:
	rm -f $(addlibsdir)/ipopt_addlibs_cpp.txt
=======
if COIN_CXX_IS_CL
	echo "/libpath:`$(CYGPATH_W) @abs_lib_dir@` libipopt.lib @IPOPTLIB_LIBS_INSTALLED@" > $(addlibsdir)/ipopt_addlibs_cpp.txt
else
	echo "-L@abs_lib_dir@ -lipopt @IPOPTLIB_LIBS_INSTALLED@" > $(addlibsdir)/ipopt_addlibs_cpp.txt
endif
endif
	addlibs=`cat $(addlibsdir)/ipopt_addlibs_cpp.txt` ; \
	echo "$$addlibs @CXXLIBS@" > $(addlibsdir)/ipopt_addlibs_c.txt ; \
	for i in @FLIBS@ coin_dummy ; do \
		addlibs=`echo -n " $$addlibs " | sed -e "s! $$i ! !g"` ; \
	done ; \
	echo "$$addlibs @CXXLIBS@" > $(addlibsdir)/ipopt_addlibs_f.txt

uninstall-hook:
	rm -f $(addlibsdir)/ipopt_addlibs_{cpp,c,f}.txt
>>>>>>> c9615cd9

include BuildTools/Makemain.inc<|MERGE_RESOLUTION|>--- conflicted
+++ resolved
@@ -142,33 +142,18 @@
 
 addlibsdir = $(DESTDIR)$(datadir)/coin/doc/Ipopt
 
-<<<<<<< HEAD
-if COIN_HAS_PKGCONFIG
-	
-=======
 # setup addlibs files
 # the addlibs_cpp file is created by running pkg-config on the installed ipopt.pc, if pkg-config available,
 #   or by using variables setup in configure
 # the addlibs_c file is created by adding @CXXLIBS@ to the content of the addlibs_cpp file
 # the addlibs_f file is creating by taking the content of the addlibs_cpp file and removing the FLIBS
 #   since pkg-config may have reordered the flags from FLIBS, we take them out one by one
->>>>>>> c9615cd9
 install-data-hook:
 	@$(mkdir_p) "$(addlibsdir)"
 if COIN_HAS_PKGCONFIG
 	PKG_CONFIG_PATH=@COIN_PKG_CONFIG_PATH@ \
 	$(PKG_CONFIG) --libs ipopt > $(addlibsdir)/ipopt_addlibs_cpp.txt
 else
-<<<<<<< HEAD
-	
-install-data-hook:
-	@$(mkdir_p) "$(addlibsdir)"
-	echo "@PCADDLIBS@ @FLIBS@" > $(addlibsdir)/ipopt_addlibs_cpp.txt
-endif
-
-uninstall-hook:
-	rm -f $(addlibsdir)/ipopt_addlibs_cpp.txt
-=======
 if COIN_CXX_IS_CL
 	echo "/libpath:`$(CYGPATH_W) @abs_lib_dir@` libipopt.lib @IPOPTLIB_LIBS_INSTALLED@" > $(addlibsdir)/ipopt_addlibs_cpp.txt
 else
@@ -184,6 +169,5 @@
 
 uninstall-hook:
 	rm -f $(addlibsdir)/ipopt_addlibs_{cpp,c,f}.txt
->>>>>>> c9615cd9
 
 include BuildTools/Makemain.inc