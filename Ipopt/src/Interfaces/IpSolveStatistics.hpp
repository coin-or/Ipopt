// Copyright (C) 2005, 2009 International Business Machines and others.
// All Rights Reserved.
// This code is published under the Common Public License.
//
// $Id$
//
// Authors:  Carl Laird, Andreas Waechter          IBM    2005-08-15

#ifndef __IPSOLVESTATISTICS_HPP__
#define __IPSOLVESTATISTICS_HPP__

#include "IpReferenced.hpp"
#include "IpSmartPtr.hpp"

namespace Ipopt
{
  // forward declaration (to avoid inclusion of too many header files)
  class IpoptNLP;
  class IpoptData;
  class IpoptCalculatedQuantities;

  /** This class collects statistics about an optimziation run, such
   *  as iteration count, final infeasibilities etc.  It is meant to
   *  provide such information to a user of Ipopt during the
   *  finalize_solution call.
   */
  class SolveStatistics : public ReferencedObject
  {
  public:
    /**@name Constructors/Destructors */
    //@{
    /** Default constructor.  It takes in those collecting Ipopt
     *  objects that can provide the statistics information.  Those
     *  statistics are retrieved at the time of the constructor
     *  call. */
    SolveStatistics(const SmartPtr<IpoptNLP>& ip_nlp,
                    const SmartPtr<IpoptData>& ip_data,
                    const SmartPtr<IpoptCalculatedQuantities>& ip_cq);

    /** Default destructor */
    virtual ~SolveStatistics()
    {}
    //@}

    /** @name Accessor methods for retrieving different kind of solver
     *  statistics information */
    //@{
    /** Iteration counts. */
    virtual Index IterationCount() const;
    /** Total CPU time, including function evaluations. */
    virtual Number TotalCpuTime() const;
<<<<<<< HEAD
=======
    /** Total CPU time, including function evaluations. Included for
     *  backward compatibility. */
    Number TotalCPUTime() const
    {
      return TotalCpuTime();
    }
>>>>>>> 23c65bda
    /** Total System time, including function evaluations. */
    virtual Number TotalSysTime() const;
    /** Total wall clock time, including function evaluations. */
    virtual Number TotalWallclockTime() const;
    /** Number of NLP function evaluations. */
    virtual void NumberOfEvaluations(Index& num_obj_evals,
                                     Index& num_constr_evals,
                                     Index& num_obj_grad_evals,
                                     Index& num_constr_jac_evals,
                                     Index& num_hess_evals) const;
    /** Unscaled solution infeasibilities */
    virtual void Infeasibilities(Number& dual_inf,
                                 Number& constr_viol,
                                 Number& complementarity,
                                 Number& kkt_error) const;
    /** Scaled solution infeasibilities */
    virtual void ScaledInfeasibilities(Number& scaled_dual_inf,
                                       Number& scaled_constr_viol,
                                       Number& scaled_complementarity,
                                       Number& scaled_kkt_error) const;
    /** Final value of objective function */
    virtual Number FinalObjective() const;
    /** Final scaled value of objective function */
    virtual Number FinalScaledObjective() const;
    //@}

  private:
    /**@name Default Compiler Generated Methods
     * (Hidden to avoid implicit creation/calling).
     * These methods are not implemented and 
     * we do not want the compiler to implement
     * them for us, so we declare them private
     * and do not define them. This ensures that
     * they will not be implicitly created/called. */
    //@{
    /** Default Constructor */
    SolveStatistics();

    /** Copy Constructor */
    SolveStatistics(const SolveStatistics&);

    /** Overloaded Equals Operator */
    void operator=(const SolveStatistics&);
    //@}

    /** @name Fields for storing the statistics data */
    //@{
    /** Number of iterations. */
    Index num_iters_;
    /* Total CPU time */
    Number total_cpu_time_;
    /* Total system time */
    Number total_sys_time_;
    /* Total wall clock time */
    Number total_wallclock_time_;
    /** Number of objective function evaluations. */
    Index num_obj_evals_;
    /** Number of constraints evaluations (max of equality and
     *  inequality) */
    Index num_constr_evals_;
    /** Number of objective gradient evaluations. */
    Index num_obj_grad_evals_;
    /** Number of constraint Jacobian evaluations. */
    Index num_constr_jac_evals_;
    /** Number of Lagrangian Hessian evaluations. */
    Index num_hess_evals_;

    /** Final scaled value of objective function */
    Number scaled_obj_val_;
    /** Final unscaled value of objective function */
    Number obj_val_;
    /** Final scaled dual infeasibility (max-norm) */
    Number scaled_dual_inf_;
    /** Final unscaled dual infeasibility (max-norm) */
    Number dual_inf_;
    /** Final scaled constraint violation (max-norm) */
    Number scaled_constr_viol_;
    /** Final unscaled constraint violation (max-norm) */
    Number constr_viol_;
    /** Final scaled complementarity error (max-norm) */
    Number scaled_compl_;
    /** Final unscaled complementarity error (max-norm) */
    Number compl_;
    /** Final overall scaled KKT error (max-norm) */
    Number scaled_kkt_error_;
    /** Final overall unscaled KKT error (max-norm) */
    Number kkt_error_;
    //@}
  };

} // namespace Ipopt

#endif<|MERGE_RESOLUTION|>--- conflicted
+++ resolved
@@ -1,4 +1,4 @@
-// Copyright (C) 2005, 2009 International Business Machines and others.
+// Copyright (C) 2005, 2010 International Business Machines and others.
 // All Rights Reserved.
 // This code is published under the Common Public License.
 //
@@ -49,15 +49,12 @@
     virtual Index IterationCount() const;
     /** Total CPU time, including function evaluations. */
     virtual Number TotalCpuTime() const;
-<<<<<<< HEAD
-=======
     /** Total CPU time, including function evaluations. Included for
      *  backward compatibility. */
     Number TotalCPUTime() const
     {
       return TotalCpuTime();
     }
->>>>>>> 23c65bda
     /** Total System time, including function evaluations. */
     virtual Number TotalSysTime() const;
     /** Total wall clock time, including function evaluations. */
