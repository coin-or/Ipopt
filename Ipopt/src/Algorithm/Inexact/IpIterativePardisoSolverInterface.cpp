--- conflicted
+++ resolved
@@ -1,8 +1,4 @@
-<<<<<<< HEAD
-// Copyright (C) 2008, 2010 International Business Machines and others.
-=======
 // Copyright (C) 2008, 2011 International Business Machines and others.
->>>>>>> 4a6718e4
 // All Rights Reserved.
 // This code is published under the Eclipse Public License.
 //
