// Copyright (C) 2006, 2009 Damien Hocking, KBC Advanced Technologies
// All Rights Reserved.
// This code is published under the Common Public License.
//
// $Id$
//
// Authors: Damien Hocking                 KBC    2006-03-20
//        (included his original contribution into Ipopt package on 2006-03-25)
//          Andreas Waechter               IBM    2006-03-25
//           (minor changes and corrections)
//          Scott Turnberg                 CMU    2006-05-12
//           (major revision)
//           (incorporated by AW on 2006-11-11 into Ipopt package)

#include "IpoptConfig.h"

#ifndef HAVE_MPI
// The first header to include is the one for MPI.  We need to make sure
// that we are using C calling mangling
extern "C"
{
  // The following line is a fix for otherwise twice-defined global variable
  // (This would have to be taken out for a parallel MUMPS version!)
# define MPI_COMM_WORLD IPOPT_MPI_COMM_WORLD
# include "mpi.h"
}
#endif

#include "IpMumpsSolverInterface.hpp"

#include "dmumps_c.h"

#ifdef HAVE_CMATH
# include <cmath>
#else
# ifdef HAVE_MATH_H
#  include <math.h>
# else
#  error "don't have header file for math"
# endif
#endif

#ifdef HAVE_CSTDLIB
# include <cstdlib>
#else
# ifdef HAVE_STDLIB_H
#  include <stdlib.h>
# else
#  error "don't have header file for stdlib"
# endif
#endif

namespace Ipopt
{
#if COIN_IPOPT_VERBOSITY > 0
  static const Index dbg_verbosity = 0;
#endif

#define USE_COMM_WORLD -987654

  MumpsSolverInterface::MumpsSolverInterface()
  {
    DBG_START_METH("MumpsSolverInterface::MumpsSolverInterface()",
                   dbg_verbosity);
#ifdef HAVE_MPI
    ASSERT_EXCEPTION(false, OPTION_INVALID, "The serial MumpsSolverInterface cannot be used when Ipopt is compiled with MPI");
#endif

    //initialize mumps
    DMUMPS_STRUC_C* mumps_ = new DMUMPS_STRUC_C;
    int argc=1;
    char ** argv = 0;
    int myid, ierr;
#ifndef HAVE_MPI
    ierr = MPI_Init(&argc, &argv);
    ierr = MPI_Comm_rank(MPI_COMM_WORLD, &myid);
#endif
    mumps_->n = 0;
    mumps_->nz = 0;
    mumps_->a = NULL;
    mumps_->jcn = NULL;
    mumps_->irn = NULL;
    mumps_->job = -1;//initialize mumps
    mumps_->par = 1;//working host for sequential version
    mumps_->sym = 2;//general symetric matrix
    mumps_->comm_fortran = USE_COMM_WORLD;
    dmumps_c(mumps_);
    mumps_ptr_ = (void*)mumps_;
  }


  MumpsSolverInterface::~MumpsSolverInterface()
  {
    DBG_START_METH("MumpsSolverInterface::~MumpsSolverInterface()",
                   dbg_verbosity);

    DMUMPS_STRUC_C* mumps_ = (DMUMPS_STRUC_C*)mumps_ptr_;
    mumps_->job = -2; //terminate mumps
    dmumps_c(mumps_);
#ifndef HAVE_MPI
    MPI_Finalize();
#endif
    delete [] mumps_->a;
    delete mumps_;
  }

  void MumpsSolverInterface::RegisterOptions(SmartPtr<RegisteredOptions> roptions)
  {
    roptions->AddBoundedNumberOption(
      "mumps_pivtol",
      "Pivot tolerance for the linear solver MUMPS.",
      0, false, 1, false, 1e-6,
      "A smaller number pivots for sparsity, a larger number pivots for "
      "stability.  This option is only available if Ipopt has been compiled "
      "with MUMPS.");
    roptions->AddBoundedNumberOption(
      "mumps_pivtolmax",
      "Maximum pivot tolerance for the linear solver MUMPS.",
      0, false, 1, false, 0.1,
      "Ipopt may increase pivtol as high as pivtolmax to get a more accurate "
      "solution to the linear system.  This option is only available if "
      "Ipopt has been compiled with MUMPS.");
    roptions->AddLowerBoundedIntegerOption(
      "mumps_mem_percent",
      "Percentage increase in the estimated working space for MUMPS.",
      0, 1000,
      "In MUMPS when significant extra fill-in is caused by numerical "
      "pivoting, larger values of mumps_mem_percent may help use the "
      "workspace more efficiently.  On the other hand, if memory requirement "
      "are too large at the very beginning of the optimization, choosing a "
      "much smaller value for this option, such as 5, might reduce memory "
      "requirements.");
    roptions->AddBoundedIntegerOption(
      "mumps_permuting_scaling",
      "Controls permuting and scaling in MUMPS",
      0, 7, 7,
      "This is ICNTL(6) in MUMPS.");
    roptions->AddBoundedIntegerOption(
      "mumps_pivot_order",
      "Controls pivot order in MUMPS",
      0, 7, 7,
      "This is ICNTL(7) in MUMPS.");
    roptions->AddBoundedIntegerOption(
      "mumps_scaling",
      "Controls scaling in MUMPS",
      -2, 77, 77,
<<<<<<< HEAD
      "This is ICTL(8) in MUMPS.");
=======
      "This is ICNTL(8) in MUMPS.");
>>>>>>> 185cdbf5
    roptions->AddNumberOption(
      "mumps_dep_tol",
      "Pivot threshold for detection of linearly dependent constraints in MUMPS.",
      -1.,
      "When MUMPS is used to determine linearly dependent constraints, this "
      "is determines the threshold for a pivot to be considered zero.  This "
      "is CNTL(3) in MUMPS.");
  }

  bool MumpsSolverInterface::InitializeImpl(const OptionsList& options,
      const std::string& prefix)
  {
    options.GetNumericValue("mumps_pivtol", pivtol_, prefix);
    if (options.GetNumericValue("mumps_pivtolmax", pivtolmax_, prefix)) {
      ASSERT_EXCEPTION(pivtolmax_>=pivtol_, OPTION_INVALID,
                       "Option \"mumps_pivtolmax\": This value must be between "
                       "mumps_pivtol and 1.");
    }
    else {
      pivtolmax_ = Max(pivtolmax_, pivtol_);
    }

    options.GetIntegerValue("mumps_mem_percent",
                            mem_percent_, prefix);

    // The following option is registered by OrigIpoptNLP
    options.GetBoolValue("warm_start_same_structure",
                         warm_start_same_structure_, prefix);

    options.GetIntegerValue("mumps_permuting_scaling",
                            mumps_permuting_scaling_, prefix);
    options.GetIntegerValue("mumps_pivot_order", mumps_pivot_order_, prefix);
    options.GetIntegerValue("mumps_scaling", mumps_scaling_, prefix);
    options.GetNumericValue("mumps_dep_tol", mumps_dep_tol_, prefix);

    // Reset all private data
    initialized_ = false;
    pivtol_changed_ = false;
    refactorize_ = false;
    have_symbolic_factorization_ = false;

    DMUMPS_STRUC_C* mumps_ = (DMUMPS_STRUC_C*)mumps_ptr_;
    if (!warm_start_same_structure_) {
      mumps_->n = 0;
      mumps_->nz = 0;
    }
    else {
      ASSERT_EXCEPTION(mumps_->n>0 && mumps_->nz>0, INVALID_WARMSTART,
                       "MumpsSolverInterface called with warm_start_same_structure, but the problem is solved for the first time.");
    }

    return true;
  }

  ESymSolverStatus MumpsSolverInterface::MultiSolve(bool new_matrix,
      const Index* ia,
      const Index* ja,
      Index nrhs,
      double* rhs_vals,
      bool check_NegEVals,
      Index numberOfNegEVals)
  {
    DBG_START_METH("MumpsSolverInterface::MultiSolve", dbg_verbosity);
    DBG_ASSERT(!check_NegEVals || ProvidesInertia());
    DBG_ASSERT(initialized_);
    DBG_ASSERT(((DMUMPS_STRUC_C*)mumps_ptr_)->irn == ia);
    DBG_ASSERT(((DMUMPS_STRUC_C*)mumps_ptr_)->jcn == ja);

    if (pivtol_changed_) {
      DBG_PRINT((1,"Pivot tolerance has changed.\n"));
      pivtol_changed_ = false;
      // If the pivot tolerance has been changed but the matrix is not
      // new, we have to request the values for the matrix again to do
      // the factorization again.
      if (!new_matrix) {
        DBG_PRINT((1,"Ask caller to call again.\n"));
        refactorize_ = true;
        return SYMSOLVER_CALL_AGAIN;
      }
    }

    // check if a factorization has to be done
    DBG_PRINT((1, "new_matrix = %d\n", new_matrix));
    if (new_matrix || refactorize_) {
      ESymSolverStatus retval;
      // Do the symbolic facotrization if it hasn't been done yet
      if (!have_symbolic_factorization_) {
        retval = SymbolicFactorization();
        if (retval != SYMSOLVER_SUCCESS ) {
          return retval;
        }
        have_symbolic_factorization_ = true;
      }
      // perform the factorization
      retval = Factorization(check_NegEVals, numberOfNegEVals);
      if (retval != SYMSOLVER_SUCCESS)  {
        DBG_PRINT((1, "FACTORIZATION FAILED!\n"));
        return retval;  // Matrix singular or error occurred
      }
      refactorize_ = false;
    }
    // do the solve
    return Solve(nrhs, rhs_vals);
  }


  double* MumpsSolverInterface::GetValuesArrayPtr()
  {
    DMUMPS_STRUC_C* mumps_ = (DMUMPS_STRUC_C*)mumps_ptr_;
    DBG_START_METH("MumpsSolverInterface::GetValuesArrayPtr",dbg_verbosity)
    DBG_ASSERT(initialized_);
    return mumps_->a;
  }

  void dump_matrix(DMUMPS_STRUC_C* mumps_data)
  {
#ifdef write_matrices
    // Dump the matrix
    for (int i=0; i<40; i++) {
      printf("%d\n", mumps_data->icntl[i]);
    }
    for (int i=0; i<5; i++) {
      printf("%25.15e\n", mumps_data->cntl[i]);
    }
    printf("%-15d :N\n",mumps_data->n);
    printf("%-15d :NZ", mumps_data->nz);
    for (int i=0; i<mumps_data->nz; i++) {
      printf("\n%d %d %25.15e", mumps_data->irn[i], mumps_data->jcn[i], mumps_data->a[i]);
    }
    printf("       :values");
    // Dummy RHS for now
    for (int i=0; i<mumps_data->n; i++) {
      printf("\n%25.15e", 0.);
    }
    printf("    :RHS\n");
#endif

  }

  /* Initialize the local copy of the positions of the nonzero
      elements */
  ESymSolverStatus MumpsSolverInterface::InitializeStructure(Index dim,
      Index nonzeros,
      const Index* ia,
      const Index* ja)
  {
    DMUMPS_STRUC_C* mumps_ = (DMUMPS_STRUC_C*)mumps_ptr_;
    DBG_START_METH("MumpsSolverInterface::InitializeStructure", dbg_verbosity);

    ESymSolverStatus retval = SYMSOLVER_SUCCESS;
    if (!warm_start_same_structure_) {
      mumps_->n = dim;
      mumps_->nz = nonzeros;
      delete [] mumps_->a;
      mumps_->a = NULL;

      mumps_->a = new double[nonzeros];
      mumps_->irn = const_cast<int*>(ia);
      mumps_->jcn = const_cast<int*>(ja);

      // make sure we do the symbolic factorization before a real
      // factorization
      have_symbolic_factorization_ = false;
    }
    else {
      ASSERT_EXCEPTION(mumps_->n==dim && mumps_->nz==nonzeros,
                       INVALID_WARMSTART,"MumpsSolverInterface called with warm_start_same_structure, but the problem size has changed.");
    }

    initialized_ = true;
    return retval;
  }


  ESymSolverStatus MumpsSolverInterface::SymbolicFactorization()
  {
    DBG_START_METH("MumpsSolverInterface::SymbolicFactorization",
                   dbg_verbosity);
    DMUMPS_STRUC_C* mumps_data = (DMUMPS_STRUC_C*)mumps_ptr_;

    if (HaveIpData()) {
      IpData().TimingStats().LinearSystemSymbolicFactorization().Start();
    }

    mumps_data->job = 1;//symbolic ordering pass

    mumps_data->icntl[1] = 0;
    mumps_data->icntl[2] = 0;//QUIETLY!
    mumps_data->icntl[3] = 0;

    //mumps_data->icntl[1] = 6;
    //mumps_data->icntl[2] = 6;//QUIETLY!
    //mumps_data->icntl[3] = 4;

    mumps_data->icntl[5] = mumps_permuting_scaling_;
    mumps_data->icntl[6] = mumps_pivot_order_;
    mumps_data->icntl[7] = mumps_scaling_;
    mumps_data->icntl[9] = 0;//no iterative refinement iterations


    mumps_data->icntl[12] = 1;//avoid lapack bug, ensures proper inertia
    mumps_data->icntl[13] = mem_percent_; //% memory to allocate over expected
    mumps_data->cntl[0] = pivtol_;  // Set pivot tolerance

    dump_matrix(mumps_data);

    Jnlst().Printf(J_MOREDETAILED, J_LINEAR_ALGEBRA,
                   "Calling MUMPS-1 for symbolic factorization at cpu time %10.3f (wall %10.3f).\n", CpuTime(), WallclockTime());
    dmumps_c(mumps_data);
    Jnlst().Printf(J_MOREDETAILED, J_LINEAR_ALGEBRA,
                   "Done with MUMPS-1 for symbolic factorization at cpu time %10.3f (wall %10.3f).\n", CpuTime(), WallclockTime());
    int error = mumps_data->info[0];
    const int& mumps_permuting_scaling_used = mumps_data->infog[22];
    const int& mumps_pivot_order_used = mumps_data->infog[6];
    Jnlst().Printf(J_DETAILED, J_LINEAR_ALGEBRA,
                   "MUMPS used permuting_scaling %d and pivot_order %d.\n",
                   mumps_permuting_scaling_used, mumps_pivot_order_used);
    Jnlst().Printf(J_DETAILED, J_LINEAR_ALGEBRA,
                   "           scaling will be %d.\n",
                   mumps_data->icntl[7]);

    if (HaveIpData()) {
      IpData().TimingStats().LinearSystemSymbolicFactorization().End();
    }

    //return appropriat value
    if (error == -6) {//system is singular
      Jnlst().Printf(J_DETAILED, J_LINEAR_ALGEBRA,
                     "MUMPS returned INFO(1) = %d matrix is singular.\n",error);
      return SYMSOLVER_SINGULAR;
    }
    if (error < 0) {
      Jnlst().Printf(J_ERROR, J_LINEAR_ALGEBRA,
                     "Error=%d returned from MUMPS in Factorization.\n",
                     error);
      return SYMSOLVER_FATAL_ERROR;
    }

    return SYMSOLVER_SUCCESS;
  }

  ESymSolverStatus MumpsSolverInterface::Factorization(
    bool check_NegEVals, Index numberOfNegEVals)
  {
    DBG_START_METH("MumpsSolverInterface::Factorization", dbg_verbosity);
    DMUMPS_STRUC_C* mumps_data = (DMUMPS_STRUC_C*)mumps_ptr_;

    mumps_data->job = 2;//numerical factorization

    dump_matrix(mumps_data);
    Jnlst().Printf(J_MOREDETAILED, J_LINEAR_ALGEBRA,
                   "Calling MUMPS-2 for numerical factorization at cpu time %10.3f (wall %10.3f).\n", CpuTime(), WallclockTime());
    dmumps_c(mumps_data);
    Jnlst().Printf(J_MOREDETAILED, J_LINEAR_ALGEBRA,
                   "Done with MUMPS-2 for numerical factorization at cpu time %10.3f (wall %10.3f).\n", CpuTime(), WallclockTime());
    int error = mumps_data->info[0];

    //Check for errors
    if (error == -8 || error == -9) {//not enough memory
      const Index trycount_max = 20;
      for (int trycount=0; trycount<trycount_max; trycount++) {
        Jnlst().Printf(J_WARNING, J_LINEAR_ALGEBRA,
                       "MUMPS returned INFO(1) = %d and requires more memory, reallocating.  Attempt %d\n",
                       error,trycount+1);
        Jnlst().Printf(J_WARNING, J_LINEAR_ALGEBRA,
                       "  Increasing icntl[13] from %d to ", mumps_data->icntl[13]);
        double mem_percent = mumps_data->icntl[13];
        mumps_data->icntl[13] = (Index)(2.0 * mem_percent);
        Jnlst().Printf(J_WARNING, J_LINEAR_ALGEBRA, "%d.\n", mumps_data->icntl[13]);

        dump_matrix(mumps_data);
        Jnlst().Printf(J_MOREDETAILED, J_LINEAR_ALGEBRA,
                       "Calling MUMPS-2 (repeated) for numerical factorization at cpu time %10.3f (wall %10.3f).\n", CpuTime(), WallclockTime());
        dmumps_c(mumps_data);
        Jnlst().Printf(J_MOREDETAILED, J_LINEAR_ALGEBRA,
                       "Done with MUMPS-2 (repeated) for numerical factorization at cpu time %10.3f (wall %10.3f).\n", CpuTime(), WallclockTime());
        error = mumps_data->info[0];
        if (error != -8 && error != -9)
          break;
      }
      if (error == -8 || error == -9) {
        Jnlst().Printf(J_ERROR, J_LINEAR_ALGEBRA,
                       "MUMPS was not able to obtain enough memory.\n");
        return SYMSOLVER_FATAL_ERROR;
      }
    }

    Jnlst().Printf(J_DETAILED, J_LINEAR_ALGEBRA,
                   "Number of doubles for MUMPS to hold factorization (INFO(9)) = %d\n",
                   mumps_data->info[8]);
    Jnlst().Printf(J_DETAILED, J_LINEAR_ALGEBRA,
                   "Number of integers for MUMPS to hold factorization (INFO(10)) = %d\n",
                   mumps_data->info[9]);

    if (error == -10) {//system is singular
      Jnlst().Printf(J_DETAILED, J_LINEAR_ALGEBRA,
                     "MUMPS returned INFO(1) = %d matrix is singular.\n",error);
      return SYMSOLVER_SINGULAR;
    }

    negevals_ = mumps_data->infog[11];

    if (error == -13) {
      Jnlst().Printf(J_ERROR, J_LINEAR_ALGEBRA,
                     "MUMPS returned INFO(1) =%d - out or memory.\nIn some cases it helps to decrease the value of the option \"mumps_mem_percent\".\n",
                     error);
      return SYMSOLVER_FATAL_ERROR;
    }
    if (error < 0) {//some other error
      Jnlst().Printf(J_ERROR, J_LINEAR_ALGEBRA,
                     "MUMPS returned INFO(1) =%d MUMPS failure.\n",
                     error);
      return SYMSOLVER_FATAL_ERROR;
    }

    if (check_NegEVals && (numberOfNegEVals!=negevals_)) {
      Jnlst().Printf(J_DETAILED, J_LINEAR_ALGEBRA,
                     "In MumpsSolverInterface::Factorization: negevals_ = %d, but numberOfNegEVals = %d\n",
                     negevals_, numberOfNegEVals);
      return SYMSOLVER_WRONG_INERTIA;
    }

    return SYMSOLVER_SUCCESS;
  }

  ESymSolverStatus MumpsSolverInterface::Solve(Index nrhs, double *rhs_vals)
  {
    DBG_START_METH("MumpsSolverInterface::Solve", dbg_verbosity);
    DMUMPS_STRUC_C* mumps_data = (DMUMPS_STRUC_C*)mumps_ptr_;
    ESymSolverStatus retval = SYMSOLVER_SUCCESS;
    if (HaveIpData()) {
      IpData().TimingStats().LinearSystemBackSolve().Start();
    }
    for (Index i = 0; i < nrhs; i++) {
      Index offset = i * mumps_data->n;
      mumps_data->rhs = &(rhs_vals[offset]);
      mumps_data->job = 3;//solve
      Jnlst().Printf(J_MOREDETAILED, J_LINEAR_ALGEBRA,
                     "Calling MUMPS-3 for solve at cpu time %10.3f (wall %10.3f).\n", CpuTime(), WallclockTime());
      dmumps_c(mumps_data);
      Jnlst().Printf(J_MOREDETAILED, J_LINEAR_ALGEBRA,
                     "Done with MUMPS-3 for solve at cpu time %10.3f (wall %10.3f).\n", CpuTime(), WallclockTime());
      int error = mumps_data->info[0];
      if (error < 0) {
        Jnlst().Printf(J_ERROR, J_LINEAR_ALGEBRA,
                       "Error=%d returned from MUMPS in Solve.\n",
                       error);
        retval = SYMSOLVER_FATAL_ERROR;
      }
    }
    if (HaveIpData()) {
      IpData().TimingStats().LinearSystemBackSolve().End();
    }
    return retval;
  }

  Index MumpsSolverInterface::NumberOfNegEVals() const
  {
    DBG_START_METH("MumpsSolverInterface::NumberOfNegEVals", dbg_verbosity);
    DBG_ASSERT(negevals_ >= 0);
    return negevals_;
  }

  bool MumpsSolverInterface::IncreaseQuality()
  {
    DBG_START_METH("MumpsTSolverInterface::IncreaseQuality",dbg_verbosity);
    if (pivtol_ == pivtolmax_) {
      return false;
    }
    pivtol_changed_ = true;

    Jnlst().Printf(J_DETAILED, J_LINEAR_ALGEBRA,
                   "Increasing pivot tolerance for MUMPS from %7.2e ",
                   pivtol_);

    //this is a more aggresive update then MA27
    //this should be tuned
    pivtol_ = Min(pivtolmax_, pow(pivtol_,0.5));
    Jnlst().Printf(J_DETAILED, J_LINEAR_ALGEBRA,
                   "to %7.2e.\n",
                   pivtol_);
    return true;
  }

  bool MumpsSolverInterface::ProvidesDegeneracyDetection() const
  {
    return true;
  }

  ESymSolverStatus MumpsSolverInterface::
  DetermineDependentRows(const Index* ia, const Index* ja,
                         std::list<Index>& c_deps)
  {
    DBG_START_METH("MumpsSolverInterface::DetermineDependentRows",
                   dbg_verbosity);
    DMUMPS_STRUC_C* mumps_data = (DMUMPS_STRUC_C*)mumps_ptr_;

    c_deps.clear();

    ESymSolverStatus retval;
    // Do the symbolic facotrization if it hasn't been done yet
    if (!have_symbolic_factorization_) {
      const Index mumps_permuting_scaling_orig = mumps_permuting_scaling_;
      const Index mumps_scaling_orig = mumps_scaling_;
      mumps_permuting_scaling_ = 0;
      mumps_scaling_ = 6;
      retval = SymbolicFactorization();
      mumps_permuting_scaling_ = mumps_permuting_scaling_orig;
      mumps_scaling_ = mumps_scaling_orig;
      if (retval != SYMSOLVER_SUCCESS ) {
        return retval;
      }
      have_symbolic_factorization_ = true;
    }
    // perform the factorization, in order to find dependent rows/columns

    //Set flags to ask MUMPS for checking linearly dependent rows
    mumps_data->icntl[23] = 1;
    mumps_data->cntl[2] = mumps_dep_tol_;
    mumps_data->job = 2;//numerical factorization

    dump_matrix(mumps_data);
    dmumps_c(mumps_data);
    int error = mumps_data->info[0];

    //Check for errors
    if (error == -8 || error == -9) {//not enough memory
      const Index trycount_max = 20;
      for (int trycount=0; trycount<trycount_max; trycount++) {
        Jnlst().Printf(J_WARNING, J_LINEAR_ALGEBRA,
                       "MUMPS returned INFO(1) = %d and requires more memory, reallocating.  Attempt %d\n",
                       error,trycount+1);
        Jnlst().Printf(J_WARNING, J_LINEAR_ALGEBRA,
                       "  Increasing icntl[13] from %d to ", mumps_data->icntl[13]);
        double mem_percent = mumps_data->icntl[13];
        mumps_data->icntl[13] = (Index)(2.0 * mem_percent);
        Jnlst().Printf(J_WARNING, J_LINEAR_ALGEBRA, "%d.\n", mumps_data->icntl[13]);

        dump_matrix(mumps_data);
        dmumps_c(mumps_data);
        error = mumps_data->info[0];
        if (error != -8 && error != -9)
          break;
      }
      if (error == -8 || error == -9) {
        Jnlst().Printf(J_ERROR, J_LINEAR_ALGEBRA,
                       "MUMPS was not able to obtain enough memory.\n");
        // Reset flags
        mumps_data->icntl[23] = 0;
        return SYMSOLVER_FATAL_ERROR;
      }
    }

    // Reset flags
    mumps_data->icntl[23] = 0;

    if (error < 0) {//some other error
      Jnlst().Printf(J_ERROR, J_LINEAR_ALGEBRA,
                     "MUMPS returned INFO(1) =%d MUMPS failure.\n",
                     error);
      return SYMSOLVER_FATAL_ERROR;
    }

    const Index n_deps = mumps_data->infog[27];
    for (Index i=0; i<n_deps; i++) {
      c_deps.push_back(mumps_data->pivnul_list[i]-1);
    }

    return SYMSOLVER_SUCCESS;
  }

}//end Ipopt namespace


<|MERGE_RESOLUTION|>--- conflicted
+++ resolved
@@ -144,11 +144,7 @@
       "mumps_scaling",
       "Controls scaling in MUMPS",
       -2, 77, 77,
-<<<<<<< HEAD
-      "This is ICTL(8) in MUMPS.");
-=======
       "This is ICNTL(8) in MUMPS.");
->>>>>>> 185cdbf5
     roptions->AddNumberOption(
       "mumps_dep_tol",
       "Pivot threshold for detection of linearly dependent constraints in MUMPS.",
