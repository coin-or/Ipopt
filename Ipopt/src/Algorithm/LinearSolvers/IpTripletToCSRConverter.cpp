--- conflicted
+++ resolved
@@ -1,4 +1,4 @@
-// Copyright (C) 2005, 2009 International Business Machines and others.
+// Copyright (C) 2005, 2010 International Business Machines and others.
 // All Rights Reserved.
 // This code is published under the Common Public License.
 //
@@ -15,13 +15,9 @@
   static const Index dbg_verbosity = 0;
 #endif
 
-<<<<<<< HEAD
   TripletToCSRConverter::TripletToCSRConverter(Index offset,
-      bool use_CSC /* = false */)
-=======
-  TripletToCSRConverter::
-  TripletToCSRConverter(Index offset, ETriFull hf /*= Triangular_Format*/)
->>>>>>> b1c7e7f8
+      bool use_CSC, /* = false */
+      ETriFull hf /*= Triangular_Format*/)
       :
       offset_(offset),
       hf_(hf),
