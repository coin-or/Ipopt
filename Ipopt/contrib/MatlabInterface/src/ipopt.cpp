--- conflicted
+++ resolved
@@ -4,24 +4,8 @@
 // Author: Peter Carbonetto
 //         Dept. of Computer Science
 //         University of British Columbia
-<<<<<<< HEAD
-//         May 19, 2007
-
-#include "matlabexception.h"
-#include "array.h"
-#include "matlabscalar.h"
-#include "matlabstring.h"
-#include "matlabfunctionhandle.h"
-#include "matlabmatrix.h"
-#include "arrayofmatrices.h"
-#include "matlabjournal.h"
-#include "matlabprogram.h"
-#include "matlaboption.h"
-#include "multipliers.h"
-=======
 //         September 18, 2008
 
->>>>>>> dc1c0821
 #include "mex.h"
 #include "iterate.hpp"
 #include "options.hpp"
@@ -52,95 +36,6 @@
 		  int nrhs, const mxArray *prhs[]) 
   try {
 
-<<<<<<< HEAD
-    // Check to see if we have the correct number of input arguments.
-    if (nrhs < minNumInputArgs)
-      throw MatlabException("Incorrect number of input arguments");
-
-    // Get the starting point for the variables. This is specified in
-    // the first input argument. The variables must be either a single
-    // matrix or a cell array of matrices.
-    int k = 0;  // The index of the current input argument.
-    int l = 0;  // The index of the current output argument.
-    ArrayOfMatrices x0(prhs[k++]);
-
-    // Check to see if we have the correct number of output arguments.
-    if ((nlhs < x0.length() + 1) || nlhs > x0.length() + 3)
-      throw MatlabException("Incorrect number of output arguments");
-
-    // Create the first output, which will store the termination
-    // status of the optimization algorithm.
-    MatlabScalar status(plhs[l++],0);
-
-    // Create the second set of outputs, which will store the solution
-    // obtained from running IPOPT. There should be at least as many
-    // output arguments as cell entries in X.
-    ArrayOfMatrices x(&plhs[l],x0);
-    l += x0.length();
-
-    // Load the lower and upper bounds on the variables as
-    // ArrayOfMatrices objects. They should have the same structure as
-    // the ArrayOfMatrices object "x".
-    ArrayOfMatrices lb(prhs[k++]);
-    ArrayOfMatrices ub(prhs[k++]);
-
-    // Check to make sure the bounds make sense.
-    if (lb != x || ub != x)
-      throw MatlabException("Input arguments LB and UB must have the same \
-structure as X");
-
-    // Load the lower and upper bounds on the constraints. Each of
-    // these is a Matlab array. They should have the same length.
-    Matrix constraintlb(prhs[k++]);
-    Matrix constraintub(prhs[k++]);
-    if (constraintlb.length() != constraintub.length())
-      throw MatlabException("Input arguments CONSTRAINTLB and CONSTRAINTUB \
-should have the same number of elements");
-
-    // If requested, create the output that will store the values of
-    // the multipliers obtained when IPOPT converges to a stationary
-    // point. This output is a MATLAB structure with three fields, two
-    // for the final values of the upper and lower bound multipliers,
-    // and one for the constraint multipliers.
-    Multipliers* multipliers = 0;
-    if (nlhs > l)
-      multipliers = new Multipliers(plhs[l++],x.numelems(),
-				    constraintlb.length());
-
-    // If requested, create the output that will store the number if
-    // iterations needed to attain convergence to a stationary point.
-    MatlabScalar* numiter = 0;
-    if (nlhs > l)
-      numiter = new MatlabScalar(plhs[l++],0);
-
-    // Get the Matlab callback functions.
-    MatlabFunctionHandle objFunc(prhs[k++]);
-    MatlabFunctionHandle gradFunc(prhs[k++]);
-    MatlabFunctionHandle constraintFunc(prhs[k++]);
-    MatlabFunctionHandle jacobianFunc(prhs[k++]);
-    MatlabFunctionHandle hessianFunc(prhs[k++]);
-
-    // Get the auxiliary data.
-    const mxArray* auxData = 0;
-    const mxArray* ptr     = prhs[k++];
-    if (nrhs > 10) 
-      if (!mxIsEmpty(ptr))
-	auxData = ptr;
-
-    // Get the iterative callback function.
-    MatlabFunctionHandle* iterFunc = new MatlabFunctionHandle();
-    ptr = prhs[k++];
-    if (nrhs > 11)
-      if (!mxIsEmpty(ptr)) {
-	delete iterFunc;
-	iterFunc = new MatlabFunctionHandle(ptr);
-      }
-
-    // Create a new instance of IpoptApplication.
-    EJournalLevel printLevel = defaultPrintLevel;
-    if (*iterFunc)
-      printLevel = Ipopt::J_NONE;
-=======
     // Check to see if we have the correct number of input and output
     // arguments.
     if (nrhs != 3)
@@ -190,7 +85,6 @@
     // Set up the IPOPT console.
     EJournalLevel printLevel = (EJournalLevel) 
       options.ipoptOptions().printLevel();
->>>>>>> dc1c0821
     SmartPtr<Journal> console = new MatlabJournal(printLevel);
     app.Jnlst()->AddJournal(console);
 
