<<<<<<< HEAD
#include "matlabfunctionhandle.h"
#include "matlabexception.h"
=======
// Copyright (C) 2008 Peter Carbonetto. All Rights Reserved.
// This code is published under the Common Public License.
//
// Author: Peter Carbonetto
//         Dept. of Computer Science
//         University of British Columbia
//         August 25, 2008

#include "matlabfunctionhandle.hpp"
#include "matlabexception.hpp"
>>>>>>> dc1c0821

// Function definitions for class MatlabFunctionHandle.
// -----------------------------------------------------------------
MatlabFunctionHandle::MatlabFunctionHandle() : f(0) { }

MatlabFunctionHandle::MatlabFunctionHandle (const mxArray* ptr)
  : f(0) {

  // First, check to see if the input arugment is an empty array. If
  // it is, we do nothing.
  if (!mxIsEmpty(ptr)) {

    // The array is not empty, so we are expecting a function handle.
    if (mxIsClass(ptr,"function_handle"))
      f = mxDuplicateArray(ptr);
    else
      throw MatlabException("Matlab array must be a function handle");
  }
}
<<<<<<< HEAD

MatlabFunctionHandle::MatlabFunctionHandle 
(const MatlabFunctionHandle& source) : f(source.f) {
  if (f)
    f = mxDuplicateArray(f);
}
  
MatlabFunctionHandle::~MatlabFunctionHandle() {
  if (f) 
    mxDestroyArray(f);
=======
  
MatlabFunctionHandle::~MatlabFunctionHandle() {
  if (f) mxDestroyArray(f);
}

bool MatlabFunctionHandle::evaluate (int nin, int nout, const mxArray** inputs,
				     mxArray** outputs) {
  // Construct the inputs to "feval".
  mxArray** finputs = new mxArray*[nin+1]; 
  finputs[0] = f;
  for (int i = 0; i < nin; i++)
    finputs[i+1] = mxDuplicateArray(inputs[i]);

  // Call "feval".
  int exitstatus = mexCallMATLAB(nout,outputs,nin+1,finputs,"feval");

  // Free the dynamically allocated memory.
  delete[] finputs;
  return exitstatus == 0;
>>>>>>> dc1c0821
}<|MERGE_RESOLUTION|>--- conflicted
+++ resolved
@@ -1,7 +1,3 @@
-<<<<<<< HEAD
-#include "matlabfunctionhandle.h"
-#include "matlabexception.h"
-=======
 // Copyright (C) 2008 Peter Carbonetto. All Rights Reserved.
 // This code is published under the Common Public License.
 //
@@ -12,38 +8,21 @@
 
 #include "matlabfunctionhandle.hpp"
 #include "matlabexception.hpp"
->>>>>>> dc1c0821
+
+// Function definitions.
+// -----------------------------------------------------------------
+bool isFunctionHandle (const mxArray* ptr) {
+  return mxIsClass(ptr,"function_handle");
+}
 
 // Function definitions for class MatlabFunctionHandle.
 // -----------------------------------------------------------------
-MatlabFunctionHandle::MatlabFunctionHandle() : f(0) { }
-
-MatlabFunctionHandle::MatlabFunctionHandle (const mxArray* ptr)
-  : f(0) {
-
-  // First, check to see if the input arugment is an empty array. If
-  // it is, we do nothing.
-  if (!mxIsEmpty(ptr)) {
-
-    // The array is not empty, so we are expecting a function handle.
-    if (mxIsClass(ptr,"function_handle"))
-      f = mxDuplicateArray(ptr);
-    else
-      throw MatlabException("Matlab array must be a function handle");
-  }
+MatlabFunctionHandle::MatlabFunctionHandle (const mxArray* ptr) {
+  if (mxIsEmpty(ptr))
+    f = 0;
+  else
+    f = mxDuplicateArray(ptr);
 }
-<<<<<<< HEAD
-
-MatlabFunctionHandle::MatlabFunctionHandle 
-(const MatlabFunctionHandle& source) : f(source.f) {
-  if (f)
-    f = mxDuplicateArray(f);
-}
-  
-MatlabFunctionHandle::~MatlabFunctionHandle() {
-  if (f) 
-    mxDestroyArray(f);
-=======
   
 MatlabFunctionHandle::~MatlabFunctionHandle() {
   if (f) mxDestroyArray(f);
@@ -63,5 +42,4 @@
   // Free the dynamically allocated memory.
   delete[] finputs;
   return exitstatus == 0;
->>>>>>> dc1c0821
 }