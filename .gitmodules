[submodule "BuildTools"]
	path = BuildTools
	url = git://github.com/coin-or-tools/BuildTools.git
	branch = stable/0.5
[submodule "ThirdParty/ASL"]
	path = ThirdParty/ASL
	url = git://github.com/coin-or-tools/ThirdParty-ASL.git
<<<<<<< HEAD
	branch = stable/1.0
=======
	branch = master
[submodule "ThirdParty/Metis"]
	path = ThirdParty/Metis
	url = git://github.com/coin-or-tools/ThirdParty-Metis.git
	branch = master
>>>>>>> c58b1c8a
[submodule "ThirdParty/HSL"]
	path = ThirdParty/HSL
	url = git://github.com/coin-or-tools/ThirdParty-HSL.git
	branch = stable/1.1
[submodule "ThirdParty/Blas"]
	path = ThirdParty/Blas
	url = git://github.com/coin-or-tools/ThirdParty-Blas.git
	branch = stable/1.0
[submodule "ThirdParty/Lapack"]
	path = ThirdParty/Lapack
	url = git://github.com/coin-or-tools/ThirdParty-Lapack.git
	branch = stable/1.0
[submodule "ThirdParty/Mumps"]
	path = ThirdParty/Mumps
	url = git://github.com/coin-or-tools/ThirdParty-Mumps.git
	branch = stable/1.1<|MERGE_RESOLUTION|>--- conflicted
+++ resolved
@@ -5,15 +5,11 @@
 [submodule "ThirdParty/ASL"]
 	path = ThirdParty/ASL
 	url = git://github.com/coin-or-tools/ThirdParty-ASL.git
-<<<<<<< HEAD
 	branch = stable/1.0
-=======
-	branch = master
 [submodule "ThirdParty/Metis"]
 	path = ThirdParty/Metis
 	url = git://github.com/coin-or-tools/ThirdParty-Metis.git
-	branch = master
->>>>>>> c58b1c8a
+	branch = stable/1.0
 [submodule "ThirdParty/HSL"]
 	path = ThirdParty/HSL
 	url = git://github.com/coin-or-tools/ThirdParty-HSL.git
